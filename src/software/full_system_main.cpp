#include <boost/program_options.hpp>
#include <experimental/filesystem>
#include <iostream>
#include <numeric>

#include "shared/parameter/cpp_dynamic_parameters.h"
#include "software/ai/hl/stp/play_info.h"
#include "software/ai/threaded_ai.h"
#include "software/backend/backend.h"
#include "software/constants.h"
#include "software/estop/arduino_util.h"
#include "software/gui/full_system/threaded_full_system_gui.h"
#include "software/logger/logger.h"
#include "software/multithreading/observer_subject_adapter.h"
#include "software/proto/logging/proto_logger.h"
#include "software/proto/message_translation/ssl_wrapper.h"
#include "software/sensor_fusion/threaded_sensor_fusion.h"
#include "software/util/design_patterns/generic_factory.h"

// clang-format off
std::string BANNER =
"        ,/                                                                                                                     ,/   \n"
"      ,'/         _    _ ____   _____   _______ _    _ _    _ _   _ _____  ______ _____  ____   ____ _______ _____           ,'/    \n"
"    ,' /         | |  | |  _ \\ / ____| |__   __| |  | | |  | | \\ | |  __ \\|  ____|  __ \\|  _ \\ / __ \\__   __/ ____|        ,' /     \n"
"  ,'  /_____,    | |  | | |_) | |         | |  | |__| | |  | |  \\| | |  | | |__  | |__) | |_) | |  | | | | | (___        ,'  /_____,\n"
".'____    ,'     | |  | |  _ <+ |         | |  |  __  | |  | | . ` | |  | |  __| |  _  /|  _ <+ |  | | | |  \\___ \\     .'____    ,' \n"
"     /  ,'       | |__| | |_) | |____     | |  | |  | | |__| | |\\  | |__| | |____| | \\ \\| |_) | |__| | | |  ____) |         /  ,'   \n"
"    / ,'          \\____/|____/ \\_____|    |_|  |_|  |_|\\____/|_| \\_|_____/|______|_|  \\_\\____/ \\____/  |_| |_____/         / ,'     \n"
"   /,'                                                                                                                    /,'       \n"
"  /'                                                                                                                     /'          \n";
// clang-format on


int main(int argc, char** argv)
{
    std::cout << BANNER << std::endl;

    // load command line arguments
    auto arduino_config = std::make_shared<ArduinoConfig>();
    auto args           = std::make_shared<FullSystemMainCommandLineArgs>(arduino_config);
    bool help_requested = args->loadFromCommandLineArguments(argc, argv);

    LoggerSingleton::initializeLogger(args->getLoggingDir()->value());

    if (!help_requested)
    {
        // Setup dynamic parameters
        auto mutable_thunderbots_config = std::make_shared<ThunderbotsConfig>();
        auto thunderbots_config =
            std::const_pointer_cast<const ThunderbotsConfig>(mutable_thunderbots_config);

        // Override default network interface
        if (!args->getInterface()->value().empty())
        {
            mutable_thunderbots_config->getMutableNetworkConfig()
                ->getMutableNetworkInterface()
                ->setValue(args->getInterface()->value());
        }

<<<<<<< HEAD
        mutable_thunderbots_config->getMutableSensorFusionConfig()
            ->getMutableFriendlyColorYellow()
            ->setValue(args->getTeamColor()->value() == "yellow");
        mutable_thunderbots_config->getMutableSensorFusionConfig()
            ->getMutableOverrideGameControllerDefendingSide()
            ->setValue(args->getDefendingSide()->value() != "gamecontroller");
        mutable_thunderbots_config->getMutableSensorFusionConfig()
            ->getMutableDefendingPositiveSide()
            ->setValue(args->getDefendingSide()->value() == "positive");
        mutable_thunderbots_config->getMutableNetworkConfig()
            ->getMutableChannel()
            ->setValue(args->getChannel()->value());
=======
        // override arduino port or try to find programmatically
        if (!args->getArduinoConfig()->getPort()->value().empty())
        {
            mutable_thunderbots_config->getMutableArduinoConfig()
                ->getMutablePort()
                ->setValue(args->getArduinoConfig()->getPort()->value());
        }
        else
        {
            mutable_thunderbots_config->getMutableArduinoConfig()
                ->getMutablePort()
                ->setValue(ArduinoUtil::getArduinoPort().value_or(""));
        }
>>>>>>> c26c836b

        if (args->getBackend()->value().empty())
        {
            LOG(FATAL) << "The option '--backend' is required but missing";
        }

        std::shared_ptr<Backend> backend =
            GenericFactory<std::string, Backend, BackendConfig>::create(
                args->getBackend()->value(), thunderbots_config->getBackendConfig());
        auto sensor_fusion = std::make_shared<ThreadedSensorFusion>(
            thunderbots_config->getSensorFusionConfig());
        auto ai = std::make_shared<ThreadedAI>(thunderbots_config->getAiConfig(),
                                               thunderbots_config->getAiControlConfig(),
                                               thunderbots_config->getPlayConfig());
        std::shared_ptr<ThreadedFullSystemGUI> visualizer;

        // Connect observers
        ai->Subject<TbotsProto::PrimitiveSet>::registerObserver(backend);
        sensor_fusion->Subject<World>::registerObserver(ai);
        sensor_fusion->Subject<World>::registerObserver(backend);
        backend->Subject<SensorProto>::registerObserver(sensor_fusion);
        sensor_fusion->Subject<World>::registerObserver(backend);
        if (!args->getHeadless()->value())
        {
            visualizer =
                std::make_shared<ThreadedFullSystemGUI>(mutable_thunderbots_config);

            sensor_fusion->Subject<World>::registerObserver(visualizer);
            ai->Subject<TbotsProto::PrimitiveSet>::registerObserver(visualizer);
            ai->Subject<AIDrawFunction>::registerObserver(visualizer);
            ai->Subject<PlayInfo>::registerObserver(visualizer);
            backend->Subject<SensorProto>::registerObserver(visualizer);
        }

        if (!args->getProtoLogOutputDir()->value().empty())
        {
            namespace fs = std::experimental::filesystem;
            // we want to log protos, make the parent directory and pass the
            // subdirectories to the ProtoLoggers for each message type
            fs::path proto_log_output_dir(args->getProtoLogOutputDir()->value());
            fs::create_directory(proto_log_output_dir);

            // log incoming SensorMsg
            auto sensor_msg_logger = std::make_shared<ProtoLogger<SensorProto>>(
                proto_log_output_dir / "Backend_SensorProto",
                ProtoLogger<SensorProto>::DEFAULT_MSGS_PER_CHUNK,
                [](const SensorProto& lhs, const SensorProto& rhs) {
                    return lhs.backend_received_time().epoch_timestamp_seconds() <
                           rhs.backend_received_time().epoch_timestamp_seconds();
                });
            // log outgoing PrimitiveSet
            auto primitive_set_logger =
                std::make_shared<ProtoLogger<TbotsProto::PrimitiveSet>>(
                    proto_log_output_dir / "AI_PrimitiveSet");
            backend->Subject<SensorProto>::registerObserver(sensor_msg_logger);
            ai->Subject<TbotsProto::PrimitiveSet>::registerObserver(primitive_set_logger);

            // log filtered world state
            bool friendly_colour_yellow = thunderbots_config->getSensorFusionConfig()
                                              ->getFriendlyColorYellow()
                                              ->value();
            auto friendly_team_colour =
                friendly_colour_yellow ? TeamColour::YELLOW : TeamColour::BLUE;

            auto world_to_ssl_wrapper_conversion_fn =
                [friendly_team_colour](const World& world) {
                    return *createSSLWrapperPacket(world, friendly_team_colour);
                };

            auto vision_logger =
                std::make_shared<ProtoLogger<SSLProto::SSL_WrapperPacket>>(
                    proto_log_output_dir / "SensorFusion_SSL_WrapperPacket");
            auto world_to_vision_adapter = std::make_shared<
                ObserverSubjectAdapter<World, SSLProto::SSL_WrapperPacket>>(
                world_to_ssl_wrapper_conversion_fn);
            sensor_fusion->registerObserver(world_to_vision_adapter);
            world_to_vision_adapter->registerObserver(vision_logger);
        }

        // Wait for termination
        if (!args->getHeadless()->value())
        {
            // This blocks forever without using the CPU
            // Wait for the full_system to shut down before shutting
            // down the rest of the system
            visualizer->getTerminationPromise()->get_future().wait();
        }
        else
        {
            // This blocks forever without using the CPU
            std::promise<void>().get_future().wait();
        }
    }

    return 0;
}<|MERGE_RESOLUTION|>--- conflicted
+++ resolved
@@ -57,7 +57,6 @@
                 ->setValue(args->getInterface()->value());
         }
 
-<<<<<<< HEAD
         mutable_thunderbots_config->getMutableSensorFusionConfig()
             ->getMutableFriendlyColorYellow()
             ->setValue(args->getTeamColor()->value() == "yellow");
@@ -70,7 +69,7 @@
         mutable_thunderbots_config->getMutableNetworkConfig()
             ->getMutableChannel()
             ->setValue(args->getChannel()->value());
-=======
+
         // override arduino port or try to find programmatically
         if (!args->getArduinoConfig()->getPort()->value().empty())
         {
@@ -84,7 +83,6 @@
                 ->getMutablePort()
                 ->setValue(ArduinoUtil::getArduinoPort().value_or(""));
         }
->>>>>>> c26c836b
 
         if (args->getBackend()->value().empty())
         {
