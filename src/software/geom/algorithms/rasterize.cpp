#include <algorithm>
#include <cmath>
#include "software/geom/algorithms/rasterize.h"
#include "software/geom/algorithms/intersection.h"
#include "software/geom/algorithms/contains.h"


bool isInPixel(const Point &a, const Point &b, double resolution_size);

bool isAVertex(const Point& point, const Polygon& polygon, double resolution_size);

// TODO When rasterizing without knowing the relative positions of the pixels, you may be off by 1 pixel in each
// axis. eg. A 1.5 x 1 rectangle may overlap with 2 or 3 pixels (assuming pixel dimension 1) depending on how it the rectangle
// is positioned.
std::vector<Point> rasterize(const Circle &circle, const double resolution_size)
{
    std::vector<Point> covered_points;

    // Using an approach to find the points on the edges using y = +-sqrt(r^2 - (x - k)^2) + h and filling in the rest
    // Downside is using sqrt to calculate
    double radius = circle.radius();
    double diameter = radius * 2;
    Point origin = circle.origin();

    // max number of pixels in each dimension
    int max_num_pixels = (int) std::ceil(diameter / resolution_size);

    for (int x_pixel = 0; x_pixel <= max_num_pixels; x_pixel++)
    {
        // x and y offset from the top left corner of the rectangle
        double x_offset;

        // Adjust the last x and y pixels to be on the edge of the rectangle to make sure
        // that the points cover the entire rectangle without going outside.
        if (x_pixel == max_num_pixels)
        {
            x_offset = diameter;
        }
        else
        {
            x_offset = x_pixel * resolution_size;
        }

        double x_point = origin.x() - radius + x_offset;
        double y_sqrt  = std::sqrt(radius * radius - (x_point - origin.x()) * (x_point - origin.x()));
        double y_min   = -y_sqrt + origin.y();
        double y_max   = y_sqrt + origin.y();

        int y_num_pixels = (int) std::ceil((y_max - y_min) / resolution_size);
        for (int y_pixel = 0; y_pixel <= y_num_pixels; y_pixel++)
        {
            double y_offset;
            if (y_pixel == y_num_pixels)
            {
                y_offset = y_max - y_min;
            }
            else
            {
                y_offset = y_pixel * resolution_size;
            }
            double y_point = y_min + y_offset;

            covered_points.emplace_back(Point(x_point, y_point));
        }
    }

//    for (auto p = covered_points.begin(); p != covered_points.end(); ++p) // TODO Remove, added for testing
//        std::cout << *p << ", ";
//    std::cout << std::endl;

    return covered_points;
}

std::vector<Point> rasterize(const Rectangle &rectangle, const double resolution_size)
{
    std::vector<Point> covered_points;

    int num_pixels_x = (int) std::ceil(rectangle.xLength() / resolution_size);
    int num_pixels_y = (int) std::ceil(rectangle.yLength() / resolution_size);

    for (int x_pixel = 0; x_pixel <= num_pixels_x; x_pixel++)
    {
        // x and y offset from the top left corner of the rectangle
        double x_offset;

        // Adjust the last x and y pixels to be on the edge of the rectangle to make sure
        // that the points cover the entire rectangle without going outside.
        if (x_pixel == num_pixels_x)
        {
            x_offset = rectangle.xLength();
        }
        else
        {
            x_offset = x_pixel * resolution_size;
        }

        for (int y_pixel = 0; y_pixel <= num_pixels_y; y_pixel++)
        {
            double y_offset;
            if (y_pixel == num_pixels_y)
            {
                y_offset = rectangle.yLength();
            }
            else
            {
                y_offset = y_pixel * resolution_size;
            }

            covered_points.emplace_back(Point(rectangle.xMin() + x_offset, rectangle.yMin() + y_offset));
        }
    }

//    for (auto p = covered_points.begin(); p != covered_points.end(); ++p) // TODO Remove, added for testing
//        std::cout << *p << ", ";
//    std::cout << std::endl;

    return covered_points;
}

std::vector<Point> rasterize(const Polygon &polygon, const double resolution_size)
{
    // Using even-odd rule algorithm to fill in polygon
    // https://stackoverflow.com/a/31768384
    std::vector<Point> contained_points;
<<<<<<< HEAD
	const auto& polygon_vertices = polygon.getPoints();

    auto max_point_y = [](const Point& a, const Point& b) {
       return a.y() < b.y();
    };

    auto max_point_x = [](const Point& a, const Point& b) {
       return a.x() < b.x();
    };

    // Calculate the highest and lowest x and y points
    double min_y  = std::min_element(polygon_vertices.begin(), polygon_vertices.end(), max_point_y)->y();
    double min_x  = std::min_element(polygon_vertices.begin(), polygon_vertices.end(), max_point_x)->x();
	double max_y  = std::max_element(polygon_vertices.begin(), polygon_vertices.end(), max_point_y)->y();

    //loop through rows of the image (i.e. polygon)
    for (double y_coord = min_y; y_coord <= max_y; y_coord += resolution_size)
    {
        //we create a line that intersects the polygon at this y coordinate
        Ray intersecting_ray = Ray(Point(min_x, y_coord), Vector(1, 0));

		auto intersections_with_polygon = intersection(polygon, intersecting_ray);
		std::vector<Point> sorted_intersections_with_polygon(intersections_with_polygon.begin(),
															 intersections_with_polygon.end());
		std::sort(sorted_intersections_with_polygon.begin(), sorted_intersections_with_polygon.end(),
				  max_point_x);

		auto num_of_intersections = sorted_intersections_with_polygon.size();
		unsigned int intersection_index = 0;
		double x_coord = min_x;
		bool in_polygon = false;

		while (intersection_index < num_of_intersections)
		{
			Point point = Point(x_coord, y_coord);
			bool isCloseToIntersectionPoint = isInPixel(point,
														sorted_intersections_with_polygon[intersection_index],
														resolution_size);
			if (isCloseToIntersectionPoint && !isAVertex(point, polygon, resolution_size))
			{
				in_polygon = !in_polygon;
				intersection_index++;
			}
			else if (isCloseToIntersectionPoint)
			{
				intersection_index++;
			}

			if (isAVertex(point, polygon, resolution_size) || in_polygon)
			{
				contained_points.emplace_back(point);
			}

			x_coord += resolution_size;
		}
    }

//    std::vector<double> node_x;
//    const auto& points = polygon.getPoints();
//
//    auto max_point_y = [](const Point& a, const Point& b) {
//        return a.y() < b.y();
//    };
//    auto max_point_x = [](const Point& a, const Point& b) {
//        return a.x() < b.x();
//    };
//
//    // Calculate the highest and lowest x and y points
//    double max_y = std::max_element(points.begin(), points.end(), max_point_y)->y();
//    double min_y  = std::min_element(points.begin(), points.end(), max_point_y)->y();
//    double max_x = std::max_element(points.begin(), points.end(), max_point_x)->x();
//    double min_x  = std::min_element(points.begin(), points.end(), max_point_x)->x();
//
//    int num_edges = static_cast<int>(points.size());
//
//    // Loop through the rows of the image (i.e. polygon)
//    for (double pixel_y = min_y; pixel_y < max_y; pixel_y += resolution_size) {
//        int nodes = 0;
//        int j = num_edges - 1;
//        for (int i = 0; i < num_edges; i++) {
//            if ((points[i].y() < pixel_y && points[j].y() >= pixel_y) ||
//                (points[j].y() < pixel_y && points[i].y() >= pixel_y)) {
//                // TODO Changed cast
//                node_x[nodes++] = (points[i].x() +
//                                         ((double) (pixel_y - points[i].y()) / (points[j].y() - points[i].y())) *
//                                         (points[j].x() - points[i].x()));
//            }
//            j = i;
//        }
//
//        // TODO double check that the array is being sorted in correct order.
//        std::sort(node_x.begin(), node_x.end());
//
//        // Fill the pixels between node pairs
//        for (int i = 0; i < nodes; i += 2) {
//            if (node_x[i] >= max_x) break;
//            if (node_x[i + 1] > min_x) {
//                if (node_x[i] < min_x) node_x[i] = min_x;
//                if (node_x[i + 1] > max_x) node_x[i + 1] = max_x;
//                // TODO Casted to int?
//                for (j = (int) node_x[i]; j < node_x[i + 1]; j++) {
//                    contained_points.emplace_back(Point(j - min_x, pixel_y - min_y));
//                }
//            }
//
//        }
//    }

=======
>>>>>>> 8c8a5873
    return contained_points;
}

bool isInPixel(const Point &a, const Point &b, double resolution_size)
{
   	double min_x = a.x() - resolution_size / 2;
   	double min_y = a.y() - resolution_size / 2;
   	double max_x = a.x() + resolution_size / 2;
   	double max_y = a.y() + resolution_size / 2;

   	Rectangle pixel = Rectangle(Point(min_x, min_y), Point(max_x, max_y));
   	return contains(pixel, b);
}

bool isAVertex(const Point& point, const Polygon& polygon, double resolution_size)
{
	const auto& polygon_vertices = polygon.getPoints();
	for (auto i = polygon_vertices.begin(); i != polygon_vertices.end(); ++i)
   	{
	   	if (isInPixel(point, *i, resolution_size))
		{
			return true;
   		}
	}
	return false;
}<|MERGE_RESOLUTION|>--- conflicted
+++ resolved
@@ -122,7 +122,6 @@
     // Using even-odd rule algorithm to fill in polygon
     // https://stackoverflow.com/a/31768384
     std::vector<Point> contained_points;
-<<<<<<< HEAD
 	const auto& polygon_vertices = polygon.getPoints();
 
     auto max_point_y = [](const Point& a, const Point& b) {
@@ -231,8 +230,6 @@
 //        }
 //    }
 
-=======
->>>>>>> 8c8a5873
     return contained_points;
 }
 
