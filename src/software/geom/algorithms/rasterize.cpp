#include "software/geom/algorithms/rasterize.h"

#include <algorithm>
#include <cmath>
<<<<<<< HEAD
#include "software/geom/algorithms/rasterize.h"
#include "software/geom/algorithms/intersection.h"
#include "software/geom/algorithms/contains.h"


bool isInPixel(const Point &a, const Point &b, double resolution_size);

bool isAVertex(const Point& point, const Polygon& polygon, double resolution_size);

// TODO When rasterizing without knowing the relative positions of the pixels, you may be off by 1 pixel in each
// axis. eg. A 1.5 x 1 rectangle may overlap with 2 or 3 pixels (assuming pixel dimension 1) depending on how it the rectangle
// is positioned.
=======

#include "software/geom/algorithms/contains.h"

// TODO When rasterizing without knowing the relative positions of the pixels, you may be
// off by 1 pixel in each axis. eg. A 1.5 x 1 rectangle may overlap with 2 or 3 pixels
// (assuming pixel dimension 1) depending on how it the rectangle is positioned.
>>>>>>> 91c88dd1
std::vector<Point> rasterize(const Circle &circle, const double resolution_size)
{
    std::vector<Point> covered_points;

<<<<<<< HEAD
    // Using an approach to find the points on the edges using y = +-sqrt(r^2 - (x - k)^2) + h and filling in the rest
    // Downside is using sqrt to calculate
    // double radius = circle.radius();
    // double diameter = radius * 2;
    // Point origin = circle.origin();
    //
    // // max number of pixels in each dimension
    // int max_num_pixels = (int) std::ceil(diameter / resolution_size);
    //
    // for (int x_pixel = 0; x_pixel <= max_num_pixels; x_pixel++)
    // {
    //     // x and y offset from the top left corner of the rectangle
    //     double x_offset;
    //
    //     // Adjust the last x and y pixels to be on the edge of the rectangle to make sure
    //     // that the points cover the entire rectangle without going outside.
    //     if (x_pixel == max_num_pixels)
    //     {
    //         x_offset = diameter;
    //     }
    //     else
    //     {
    //         x_offset = x_pixel * resolution_size;
    //     }
    //
    //     double x_point = origin.x() - radius + x_offset;
    //     double y_sqrt  = std::sqrt(radius * radius - (x_point - origin.x()) * (x_point - origin.x()));
    //     double y_min   = -y_sqrt + origin.y();
    //     double y_max   = y_sqrt + origin.y();
    //
    //     int y_num_pixels = (int) std::ceil((y_max - y_min) / resolution_size);
    //     for (int y_pixel = 0; y_pixel <= y_num_pixels; y_pixel++)
    //     {
    //         double y_offset;
    //         if (y_pixel == y_num_pixels)
    //         {
    //             y_offset = y_max - y_min;
    //         }
    //         else
    //         {
    //             y_offset = y_pixel * resolution_size;
    //         }
    //         double y_point = y_min + y_offset;
    //
    //         covered_points.emplace_back(Point(x_point, y_point));
    //     }
    // }
=======
    // Using an approach to find the points on the edges using y = +-sqrt(r^2 - (x - k)^2)
    // + h and filling in the rest Downside is using sqrt to calculate Chosen to avoid
    // points being outside of circle due to floating point errors
    const double EPSILON = 0.0001;
    double radius        = circle.radius() - EPSILON;
    double diameter      = radius * 2;
    Point origin         = circle.origin();

    // max number of pixels in each dimension
    int max_num_pixels = (int)std::ceil(diameter / resolution_size);

    for (int x_pixel = 0; x_pixel <= max_num_pixels; x_pixel++)
    {
        // x and y offset from the top left corner of the rectangle
        double x_offset;

        // Adjust the last x and y pixels to be on the edge of the rectangle to make sure
        // that the points cover the entire rectangle without going outside.
        if (x_pixel == max_num_pixels)
        {
            x_offset = diameter;
        }
        else
        {
            x_offset = x_pixel * resolution_size;
        }

        double x_point = origin.x() - radius + x_offset;
        double y_sqrt  = std::sqrt(
            std::abs(radius * radius - (x_point - origin.x()) * (x_point - origin.x())));
        double y_min = -y_sqrt + origin.y();
        double y_max = y_sqrt + origin.y();

        int y_num_pixels = (int)std::ceil((y_max - y_min) / resolution_size);
        for (int y_pixel = 0; y_pixel <= y_num_pixels; y_pixel++)
        {
            double y_offset;
            if (y_pixel == y_num_pixels)
            {
                y_offset = y_max - y_min;
            }
            else
            {
                y_offset = y_pixel * resolution_size;
            }
            double y_point = y_min + y_offset;

            covered_points.emplace_back(Point(x_point, y_point));
        }
    }
>>>>>>> 91c88dd1

    for (auto p = covered_points.begin(); p != covered_points.end();
         ++p)  // TODO Remove, added for testing
        std::cout << *p << ", ";
    std::cout << std::endl;

    return covered_points;
}

std::vector<Point> rasterize(const Rectangle &rectangle, const double resolution_size)
{
    std::vector<Point> covered_points;

    int num_pixels_x = (int)std::ceil(rectangle.xLength() / resolution_size);
    int num_pixels_y = (int)std::ceil(rectangle.yLength() / resolution_size);

    for (int x_pixel = 0; x_pixel <= num_pixels_x; x_pixel++)
    {
        // x and y offset from the top left corner of the rectangle
        double x_offset;

        // Adjust the last x and y pixels to be on the edge of the rectangle to make sure
        // that the points cover the entire rectangle without going outside.
        if (x_pixel == num_pixels_x)
        {
            x_offset = rectangle.xLength();
        }
        else
        {
            x_offset = x_pixel * resolution_size;
        }

        for (int y_pixel = 0; y_pixel <= num_pixels_y; y_pixel++)
        {
            double y_offset;
            if (y_pixel == num_pixels_y)
            {
                y_offset = rectangle.yLength();
            }
            else
            {
                y_offset = y_pixel * resolution_size;
            }

            covered_points.emplace_back(
                Point(rectangle.xMin() + x_offset, rectangle.yMin() + y_offset));
        }
    }

    //    for (auto p = covered_points.begin(); p != covered_points.end(); ++p) // TODO
    //    Remove, added for testing
    //        std::cout << *p << ", ";
    //    std::cout << std::endl;

    return covered_points;
}

std::vector<Point> rasterize(const Polygon &polygon, const double resolution_size)
{
    // Using even-odd rule algorithm to fill in polygon
    // https://stackoverflow.com/a/31768384
    std::vector<Point> contained_points;
	const auto& polygon_vertices = polygon.getPoints();

    auto max_point_y = [](const Point& a, const Point& b) {
       return a.y() < b.y();
    };

    auto max_point_x = [](const Point& a, const Point& b) {
       return a.x() < b.x();
    };

    // Calculate the highest and lowest x and y points
    double min_y  = std::min_element(polygon_vertices.begin(), polygon_vertices.end(), max_point_y)->y();
    double min_x  = std::min_element(polygon_vertices.begin(), polygon_vertices.end(), max_point_x)->x();
	double max_y  = std::max_element(polygon_vertices.begin(), polygon_vertices.end(), max_point_y)->y();

    //loop through rows of the image (i.e. polygon)
    for (double y_coord = min_y; y_coord <= max_y; y_coord += resolution_size)
    {
        //we create a line that intersects the polygon at this y coordinate
        Ray intersecting_ray = Ray(Point(min_x, y_coord), Vector(1, 0));

		auto intersections_with_polygon = intersection(polygon, intersecting_ray);
		std::vector<Point> sorted_intersections_with_polygon(intersections_with_polygon.begin(),
															 intersections_with_polygon.end());
		std::sort(sorted_intersections_with_polygon.begin(), sorted_intersections_with_polygon.end(),
				  max_point_x);

		auto num_of_intersections = sorted_intersections_with_polygon.size();
		unsigned int intersection_index = 0;
		double x_coord = min_x;
		bool in_polygon = false;

		while (intersection_index < num_of_intersections)
		{
			Point point = Point(x_coord, y_coord);
			bool isCloseToIntersectionPoint = isInPixel(point,
														sorted_intersections_with_polygon[intersection_index],
														resolution_size);
			if (isCloseToIntersectionPoint && !isAVertex(point, polygon, resolution_size))
			{
				in_polygon = !in_polygon;
				intersection_index++;
			}
			else if (isCloseToIntersectionPoint)
			{
				intersection_index++;
			}

			if (isAVertex(point, polygon, resolution_size) || in_polygon)
			{
				contained_points.emplace_back(point);
			}

            if (!isInPixel(point, sorted_intersections_with_polygon[intersection_index], resolution_size))
			{
                x_coord += resolution_size;
            }
		}
    }

//    std::vector<double> node_x;
//    const auto& points = polygon.getPoints();
//
//    auto max_point_y = [](const Point& a, const Point& b) {
//        return a.y() < b.y();
//    };
//    auto max_point_x = [](const Point& a, const Point& b) {
//        return a.x() < b.x();
//    };
//
//    // Calculate the highest and lowest x and y points
//    double max_y = std::max_element(points.begin(), points.end(), max_point_y)->y();
//    double min_y  = std::min_element(points.begin(), points.end(), max_point_y)->y();
//    double max_x = std::max_element(points.begin(), points.end(), max_point_x)->x();
//    double min_x  = std::min_element(points.begin(), points.end(), max_point_x)->x();
//
//    int num_edges = static_cast<int>(points.size());
//
//    // Loop through the rows of the image (i.e. polygon)
//    for (double pixel_y = min_y; pixel_y < max_y; pixel_y += resolution_size) {
//        int nodes = 0;
//        int j = num_edges - 1;
//        for (int i = 0; i < num_edges; i++) {
//            if ((points[i].y() < pixel_y && points[j].y() >= pixel_y) ||
//                (points[j].y() < pixel_y && points[i].y() >= pixel_y)) {
//                // TODO Changed cast
//                node_x[nodes++] = (points[i].x() +
//                                         ((double) (pixel_y - points[i].y()) / (points[j].y() - points[i].y())) *
//                                         (points[j].x() - points[i].x()));
//            }
//            j = i;
//        }
//
//        // TODO double check that the array is being sorted in correct order.
//        std::sort(node_x.begin(), node_x.end());
//
//        // Fill the pixels between node pairs
//        for (int i = 0; i < nodes; i += 2) {
//            if (node_x[i] >= max_x) break;
//            if (node_x[i + 1] > min_x) {
//                if (node_x[i] < min_x) node_x[i] = min_x;
//                if (node_x[i + 1] > max_x) node_x[i + 1] = max_x;
//                // TODO Casted to int?
//                for (j = (int) node_x[i]; j < node_x[i + 1]; j++) {
//                    contained_points.emplace_back(Point(j - min_x, pixel_y - min_y));
//                }
//            }
//
//        }
//    }

    return contained_points;
}

bool isInPixel(const Point &a, const Point &b, double resolution_size)
{
   	double min_x = a.x() - resolution_size / 2;
   	double min_y = a.y() - resolution_size / 2;
   	double max_x = a.x() + resolution_size / 2;
   	double max_y = a.y() + resolution_size / 2;

   	Rectangle pixel = Rectangle(Point(min_x, min_y), Point(max_x, max_y));
   	return contains(pixel, b);
}

bool isAVertex(const Point& point, const Polygon& polygon, double resolution_size)
{
	const auto& polygon_vertices = polygon.getPoints();
	for (auto i = polygon_vertices.begin(); i != polygon_vertices.end(); ++i)
   	{
	   	if (isInPixel(point, *i, resolution_size))
		{
			return true;
   		}
	}
	return false;
}<|MERGE_RESOLUTION|>--- conflicted
+++ resolved
@@ -2,7 +2,6 @@
 
 #include <algorithm>
 #include <cmath>
-<<<<<<< HEAD
 #include "software/geom/algorithms/rasterize.h"
 #include "software/geom/algorithms/intersection.h"
 #include "software/geom/algorithms/contains.h"
@@ -15,67 +14,10 @@
 // TODO When rasterizing without knowing the relative positions of the pixels, you may be off by 1 pixel in each
 // axis. eg. A 1.5 x 1 rectangle may overlap with 2 or 3 pixels (assuming pixel dimension 1) depending on how it the rectangle
 // is positioned.
-=======
-
-#include "software/geom/algorithms/contains.h"
-
-// TODO When rasterizing without knowing the relative positions of the pixels, you may be
-// off by 1 pixel in each axis. eg. A 1.5 x 1 rectangle may overlap with 2 or 3 pixels
-// (assuming pixel dimension 1) depending on how it the rectangle is positioned.
->>>>>>> 91c88dd1
 std::vector<Point> rasterize(const Circle &circle, const double resolution_size)
 {
     std::vector<Point> covered_points;
 
-<<<<<<< HEAD
-    // Using an approach to find the points on the edges using y = +-sqrt(r^2 - (x - k)^2) + h and filling in the rest
-    // Downside is using sqrt to calculate
-    // double radius = circle.radius();
-    // double diameter = radius * 2;
-    // Point origin = circle.origin();
-    //
-    // // max number of pixels in each dimension
-    // int max_num_pixels = (int) std::ceil(diameter / resolution_size);
-    //
-    // for (int x_pixel = 0; x_pixel <= max_num_pixels; x_pixel++)
-    // {
-    //     // x and y offset from the top left corner of the rectangle
-    //     double x_offset;
-    //
-    //     // Adjust the last x and y pixels to be on the edge of the rectangle to make sure
-    //     // that the points cover the entire rectangle without going outside.
-    //     if (x_pixel == max_num_pixels)
-    //     {
-    //         x_offset = diameter;
-    //     }
-    //     else
-    //     {
-    //         x_offset = x_pixel * resolution_size;
-    //     }
-    //
-    //     double x_point = origin.x() - radius + x_offset;
-    //     double y_sqrt  = std::sqrt(radius * radius - (x_point - origin.x()) * (x_point - origin.x()));
-    //     double y_min   = -y_sqrt + origin.y();
-    //     double y_max   = y_sqrt + origin.y();
-    //
-    //     int y_num_pixels = (int) std::ceil((y_max - y_min) / resolution_size);
-    //     for (int y_pixel = 0; y_pixel <= y_num_pixels; y_pixel++)
-    //     {
-    //         double y_offset;
-    //         if (y_pixel == y_num_pixels)
-    //         {
-    //             y_offset = y_max - y_min;
-    //         }
-    //         else
-    //         {
-    //             y_offset = y_pixel * resolution_size;
-    //         }
-    //         double y_point = y_min + y_offset;
-    //
-    //         covered_points.emplace_back(Point(x_point, y_point));
-    //     }
-    // }
-=======
     // Using an approach to find the points on the edges using y = +-sqrt(r^2 - (x - k)^2)
     // + h and filling in the rest Downside is using sqrt to calculate Chosen to avoid
     // points being outside of circle due to floating point errors
@@ -126,12 +68,11 @@
             covered_points.emplace_back(Point(x_point, y_point));
         }
     }
->>>>>>> 91c88dd1
-
-    for (auto p = covered_points.begin(); p != covered_points.end();
-         ++p)  // TODO Remove, added for testing
-        std::cout << *p << ", ";
-    std::cout << std::endl;
+     
+    // for (auto p = covered_points.begin(); p != covered_points.end();
+    //      ++p)  // TODO Remove, added for testing
+    //     std::cout << *p << ", ";
+    // std::cout << std::endl;
 
     return covered_points;
 }
