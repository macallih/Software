#include "software/simulated_tests/simulated_test_fixture.h"

#include <cstdlib>
#include <experimental/filesystem>

#include "software/logger/logger.h"
#include "software/proto/message_translation/ssl_wrapper.h"
#include "software/test_util/test_util.h"

SimulatedTestFixture::SimulatedTestFixture()
    : mutable_thunderbots_config(std::make_shared<ThunderbotsConfig>()),
      thunderbots_config(
          std::const_pointer_cast<const ThunderbotsConfig>(mutable_thunderbots_config)),
      sensor_fusion(thunderbots_config->getSensorFusionConfig()),
<<<<<<< HEAD
      run_simulation_in_realtime(false),
      tick_count(0),
      total_tick_duration(0),
      max_tick_duration(std::numeric_limits<double>::min()),
      min_tick_duration(std::numeric_limits<double>::max())
=======
      should_log_replay(false),
      run_simulation_in_realtime(false)
>>>>>>> 3a9684ac
{
}

void SimulatedTestFixture::SetUp()
{
    LoggerSingleton::initializeLogger(TbotsGtestMain::logging_dir);

    mutable_thunderbots_config->getMutableAiControlConfig()->getMutableRunAi()->setValue(
        !TbotsGtestMain::stop_ai_on_start);

    // The simulated test abstracts and maintains the invariant that the friendly team
    // is always the yellow team
    mutable_thunderbots_config->getMutableSensorFusionConfig()
        ->getMutableOverrideGameControllerDefendingSide()
        ->setValue(true);
    mutable_thunderbots_config->getMutableSensorFusionConfig()
        ->getMutableDefendingPositiveSide()
        ->setValue(false);

    // Experimentally determined restitution value
    mutable_thunderbots_config->getMutableSimulatorConfig()
        ->getMutableBallRestitution()
        ->setValue(0.8);
    // Measured these values from fig. 9 on page 8 of
    // https://ssl.robocup.org/wp-content/uploads/2020/03/2020_ETDP_ZJUNlict.pdf
    mutable_thunderbots_config->getMutableSimulatorConfig()
        ->getMutableSlidingFrictionAcceleration()
        ->setValue(6.9);
    mutable_thunderbots_config->getMutableSimulatorConfig()
        ->getMutableRollingFrictionAcceleration()
        ->setValue(0.5);

    // The simulated test abstracts and maintains the invariant that the friendly team
    // is always defending the "negative" side of the field. This is so that the
    // coordinates given when setting up tests is from the perspective of the friendly
    // team
    mutable_thunderbots_config->getMutableSensorFusionConfig()
        ->getMutableFriendlyColorYellow()
        ->setValue(true);
    if (TbotsGtestMain::enable_visualizer)
    {
        enableVisualizer();
    }
    setupReplayLogging();

    // Reset tick duration trackers
    total_tick_duration = 0.0;
    // all tick times should be greater than 0
    max_tick_duration = 0.0;
    // all tick times should be less than the max value of a double
    min_tick_duration = std::numeric_limits<double>::max();
    tick_count        = 0;
}

void SimulatedTestFixture::enableVisualizer()
{
    full_system_gui = std::make_shared<ThreadedFullSystemGUI>(mutable_thunderbots_config);
    run_simulation_in_realtime = true;
}

void SimulatedTestFixture::setupReplayLogging()
{
    // get the name of the current test to name the replay output directory
    auto test_name = ::testing::UnitTest::GetInstance()->current_test_info()->name();

    namespace fs = std::experimental::filesystem;
    static constexpr auto SIMULATED_TEST_OUTPUT_DIR_SUFFIX = "simulated_test_outputs";

    const char *test_outputs_dir_or_null = std::getenv("TEST_UNDECLARED_OUTPUTS_DIR");
    if (!test_outputs_dir_or_null)
    {
        // we're not running with the Bazel test env vars set, don't set up replay logging
        return;
    }

    fs::path bazel_test_outputs_dir(test_outputs_dir_or_null);
    fs::path out_dir =
        bazel_test_outputs_dir / SIMULATED_TEST_OUTPUT_DIR_SUFFIX / test_name;
    fs::create_directories(out_dir);

    LOG(INFO) << "Logging " << test_name << " replay to " << out_dir;

    fs::path sensorproto_out_dir = out_dir / "Simulator_SensorProto";
    fs::path ssl_wrapper_out_dir = out_dir / "SensorFusion_SSL_WrapperPacket";

    simulator_sensorproto_logger =
        std::make_shared<ProtoLogger<SensorProto>>(sensorproto_out_dir);
    sensorfusion_wrapper_logger =
        std::make_shared<ProtoLogger<SSLProto::SSL_WrapperPacket>>(ssl_wrapper_out_dir);
    should_log_replay = true;
}

bool SimulatedTestFixture::validateAndCheckCompletion(
    std::vector<TerminatingFunctionValidator> &terminating_function_validators,
    std::vector<NonTerminatingFunctionValidator> &non_terminating_function_validators)
{
    for (auto &function_validator : non_terminating_function_validators)
    {
        auto error_message = function_validator.executeAndCheckForFailures();
        if (error_message)
        {
            ADD_FAILURE() << error_message.value();
        }
    }

    bool validation_successful = std::all_of(
        terminating_function_validators.begin(), terminating_function_validators.end(),
        [](TerminatingFunctionValidator &fv) { return fv.executeAndCheckForSuccess(); });

    return terminating_function_validators.empty() ? false : validation_successful;
}

void SimulatedTestFixture::updateSensorFusion(std::shared_ptr<Simulator> simulator)
{
    auto ssl_wrapper_packet = simulator->getSSLWrapperPacket();
    assert(ssl_wrapper_packet);

    auto sensor_msg                        = SensorProto();
    *(sensor_msg.mutable_ssl_vision_msg()) = *ssl_wrapper_packet;

    sensor_fusion.processSensorProto(sensor_msg);

    if (should_log_replay)
    {
        simulator_sensorproto_logger->onValueReceived(sensor_msg);
        auto world_or_null = sensor_fusion.getWorld();

        if (world_or_null)
        {
            auto filtered_ssl_wrapper =
                *createSSLWrapperPacket(*sensor_fusion.getWorld(), TeamColour::YELLOW);
            sensorfusion_wrapper_logger->onValueReceived(filtered_ssl_wrapper);
        }
    }
}

void SimulatedTestFixture::sleep(
    const std::chrono::steady_clock::time_point &wall_start_time,
    const Duration &desired_wall_tick_time)
{
    auto wall_time_now = std::chrono::steady_clock::now();
    auto current_tick_wall_time_duration =
        std::chrono::duration_cast<std::chrono::milliseconds>(wall_time_now -
                                                              wall_start_time);
    auto ms_to_sleep = std::chrono::milliseconds(
                           static_cast<int>(desired_wall_tick_time.toMilliseconds())) -
                       current_tick_wall_time_duration;
    if (ms_to_sleep > std::chrono::milliseconds(0))
    {
        std::this_thread::sleep_for(ms_to_sleep);
    }
}

void SimulatedTestFixture::runTest(
    const Field &field, const BallState &ball,
    const std::vector<RobotStateWithId> &friendly_robots,
    const std::vector<RobotStateWithId> &enemy_robots,
    const std::vector<ValidationFunction> &terminating_validation_functions,
    const std::vector<ValidationFunction> &non_terminating_validation_functions,
    const Duration &timeout)
{
    std::shared_ptr<Simulator> simulator(
        std::make_shared<Simulator>(field, thunderbots_config->getSimulatorConfig()));
    simulator->setBallState(ball);
    simulator->addYellowRobots(friendly_robots);
    simulator->addBlueRobots(enemy_robots);

    updateSensorFusion(simulator);
    std::shared_ptr<World> world;
    if (auto world_opt = sensor_fusion.getWorld())
    {
        world = std::make_shared<World>(world_opt.value());
    }
    else
    {
        FAIL() << "Invalid initial world state";
    }

    for (const auto &validation_function : terminating_validation_functions)
    {
        terminating_function_validators.emplace_back(
            TerminatingFunctionValidator(validation_function, world));
    }

    for (const auto &validation_function : non_terminating_validation_functions)
    {
        non_terminating_function_validators.emplace_back(
            NonTerminatingFunctionValidator(validation_function, world));
    }

    const Timestamp timeout_time = simulator->getTimestamp() + timeout;
    const Duration simulation_time_step =
        Duration::fromSeconds(1.0 / SIMULATED_CAMERA_FPS);
    const Duration ai_time_step = Duration::fromSeconds(simulation_time_step.toSeconds() *
                                                        CAMERA_FRAMES_PER_AI_TICK);

    // Tick one frame to aid with visualization
<<<<<<< HEAD
    bool validation_functions_done = tickTest(simulation_time_step, ai_time_step, world);
=======
    bool validation_functions_done =
        tickTest(simulation_time_step, ai_time_step, world, simulator);
>>>>>>> 3a9684ac

    while (simulator->getTimestamp() < timeout_time && !validation_functions_done)
    {
        if (!thunderbots_config->getAiControlConfig()->getRunAi()->value())
        {
            auto ms_to_sleep = std::chrono::milliseconds(
                static_cast<int>(ai_time_step.toMilliseconds()));
            std::this_thread::sleep_for(ms_to_sleep);
            continue;
        }

<<<<<<< HEAD
        validation_functions_done = tickTest(simulation_time_step, ai_time_step, world);
=======
        validation_functions_done =
            tickTest(simulation_time_step, ai_time_step, world, simulator);
>>>>>>> 3a9684ac
    }

    // Output the tick duration results
    double avg_tick_duration = total_tick_duration / tick_count;
    LOG(INFO) << "max tick duration: " << max_tick_duration << "ms" << std::endl;
    LOG(INFO) << "min tick duration: " << min_tick_duration << "ms" << std::endl;
    LOG(INFO) << "avg tick duration: " << avg_tick_duration << "ms" << std::endl;

    if (!validation_functions_done && !terminating_validation_functions.empty())
    {
        std::string failure_message =
            "Not all validation functions passed within the timeout duration:\n";
        for (const auto &fun : terminating_function_validators)
        {
            if (fun.currentErrorMessage() != "")
            {
                failure_message += fun.currentErrorMessage() + std::string("\n");
            }
        }
        ADD_FAILURE() << failure_message;
    }
}

void SimulatedTestFixture::registerTickTime(double tick_time_ms)
{
    total_tick_duration += tick_time_ms;
    max_tick_duration = std::max(max_tick_duration, tick_time_ms);
    min_tick_duration = std::min(min_tick_duration, tick_time_ms);
    tick_count++;
}

bool SimulatedTestFixture::tickTest(Duration simulation_time_step, Duration ai_time_step,
                                    std::shared_ptr<World> world,
                                    std::shared_ptr<Simulator> simulator)
{
    auto wall_start_time           = std::chrono::steady_clock::now();
    bool validation_functions_done = false;
    for (size_t i = 0; i < CAMERA_FRAMES_PER_AI_TICK; i++)
    {
        simulator->stepSimulation(simulation_time_step);
        updateSensorFusion(simulator);
    }

    if (auto world_opt = sensor_fusion.getWorld())
    {
        *world = world_opt.value();

        validation_functions_done = validateAndCheckCompletion(
            terminating_function_validators, non_terminating_function_validators);
        if (validation_functions_done)
        {
            return validation_functions_done;
        }

        // Logging duration of updatePrimitives for every tick
        tick_count++;
        auto start_tick_time = std::chrono::system_clock::now();

        updatePrimitives(*world_opt, simulator);

        double duration_ms = ::TestUtil::millisecondsSince(start_tick_time);
        total_tick_duration += duration_ms;
        max_tick_duration = std::max(max_tick_duration, duration_ms);
        min_tick_duration = std::min(min_tick_duration, duration_ms);

        if (run_simulation_in_realtime)
        {
            sleep(wall_start_time, ai_time_step);
        }

        if (full_system_gui)
        {
            full_system_gui->onValueReceived(*world);
            if (auto play_info = getPlayInfo())
            {
                full_system_gui->onValueReceived(*play_info);
            }
            full_system_gui->onValueReceived(getDrawFunctions());
        }
    }
    else
    {
        LOG(WARNING) << "SensorFusion did not output a valid World";
    }
    return validation_functions_done;
}<|MERGE_RESOLUTION|>--- conflicted
+++ resolved
@@ -12,16 +12,12 @@
       thunderbots_config(
           std::const_pointer_cast<const ThunderbotsConfig>(mutable_thunderbots_config)),
       sensor_fusion(thunderbots_config->getSensorFusionConfig()),
-<<<<<<< HEAD
+      should_log_replay(false),
       run_simulation_in_realtime(false),
       tick_count(0),
       total_tick_duration(0),
       max_tick_duration(std::numeric_limits<double>::min()),
       min_tick_duration(std::numeric_limits<double>::max())
-=======
-      should_log_replay(false),
-      run_simulation_in_realtime(false)
->>>>>>> 3a9684ac
 {
 }
 
@@ -219,12 +215,8 @@
                                                         CAMERA_FRAMES_PER_AI_TICK);
 
     // Tick one frame to aid with visualization
-<<<<<<< HEAD
-    bool validation_functions_done = tickTest(simulation_time_step, ai_time_step, world);
-=======
     bool validation_functions_done =
         tickTest(simulation_time_step, ai_time_step, world, simulator);
->>>>>>> 3a9684ac
 
     while (simulator->getTimestamp() < timeout_time && !validation_functions_done)
     {
@@ -236,12 +228,8 @@
             continue;
         }
 
-<<<<<<< HEAD
-        validation_functions_done = tickTest(simulation_time_step, ai_time_step, world);
-=======
         validation_functions_done =
             tickTest(simulation_time_step, ai_time_step, world, simulator);
->>>>>>> 3a9684ac
     }
 
     // Output the tick duration results
