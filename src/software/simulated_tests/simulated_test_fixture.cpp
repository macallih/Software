#include "software/simulated_tests/simulated_test_fixture.h"

#include <cstdlib>
#include <experimental/filesystem>

#include "software/logger/logger.h"
#include "software/proto/message_translation/ssl_wrapper.h"
#include "software/test_util/test_util.h"

SimulatedTestFixture::SimulatedTestFixture()
    : mutable_thunderbots_config(std::make_shared<ThunderbotsConfig>()),
      thunderbots_config(
          std::const_pointer_cast<const ThunderbotsConfig>(mutable_thunderbots_config)),
      sensor_fusion(thunderbots_config->getSensorFusionConfig()),
<<<<<<< HEAD
      run_simulation_in_realtime(false),
      tick_count(0),
      total_tick_duration(0),
      max_tick_duration(std::numeric_limits<double>::min()),
      min_tick_duration(std::numeric_limits<double>::max())
=======
      should_log_replay(false),
      run_simulation_in_realtime(false)
>>>>>>> 97896228
{
}

void SimulatedTestFixture::SetUp()
{
    LoggerSingleton::initializeLogger(
        thunderbots_config->getStandaloneSimulatorMainCommandLineArgs()
            ->getLoggingDir()
            ->value());

    mutable_thunderbots_config->getMutableAiControlConfig()->getMutableRunAi()->setValue(
        !SimulatedTestFixture::stop_ai_on_start);

    // The simulated test abstracts and maintains the invariant that the friendly team
    // is always the yellow team
    mutable_thunderbots_config->getMutableSensorFusionConfig()
        ->getMutableOverrideGameControllerDefendingSide()
        ->setValue(true);
    mutable_thunderbots_config->getMutableSensorFusionConfig()
        ->getMutableDefendingPositiveSide()
        ->setValue(false);

    // Experimentally determined restitution value
    mutable_thunderbots_config->getMutableSimulatorConfig()
        ->getMutableBallRestitution()
        ->setValue(0.8);
    // Measured these values from fig. 9 on page 8 of
    // https://ssl.robocup.org/wp-content/uploads/2020/03/2020_ETDP_ZJUNlict.pdf
    mutable_thunderbots_config->getMutableSimulatorConfig()
        ->getMutableSlidingFrictionAcceleration()
        ->setValue(6.9);
    mutable_thunderbots_config->getMutableSimulatorConfig()
        ->getMutableRollingFrictionAcceleration()
        ->setValue(0.5);

    // The simulated test abstracts and maintains the invariant that the friendly team
    // is always defending the "negative" side of the field. This is so that the
    // coordinates given when setting up tests is from the perspective of the friendly
    // team
    mutable_thunderbots_config->getMutableSensorFusionConfig()
        ->getMutableFriendlyColorYellow()
        ->setValue(true);
    if (SimulatedTestFixture::enable_visualizer)
    {
        enableVisualizer();
    }
    setupReplayLogging();

    // Reset tick duration trackers
    total_tick_duration = 0.0;
    // all tick times should be greater than 0
    max_tick_duration = 0.0;
    // all tick times should be less than the max value of a double
    min_tick_duration = std::numeric_limits<double>::max();
    tick_count        = 0;
}

void SimulatedTestFixture::enableVisualizer()
{
    full_system_gui = std::make_shared<ThreadedFullSystemGUI>(mutable_thunderbots_config);
    run_simulation_in_realtime = true;
}

void SimulatedTestFixture::setupReplayLogging()
{
    // get the name of the current test to name the replay output directory
    auto test_name = ::testing::UnitTest::GetInstance()->current_test_info()->name();

    namespace fs = std::experimental::filesystem;
    static constexpr auto SIMULATED_TEST_OUTPUT_DIR_SUFFIX = "simulated_test_outputs";

    const char *test_outputs_dir_or_null = std::getenv("TEST_UNDECLARED_OUTPUTS_DIR");
    if (!test_outputs_dir_or_null)
    {
        // we're not running with the Bazel test env vars set, don't set up replay logging
        return;
    }

    fs::path bazel_test_outputs_dir(test_outputs_dir_or_null);
    fs::path out_dir =
        bazel_test_outputs_dir / SIMULATED_TEST_OUTPUT_DIR_SUFFIX / test_name;
    fs::create_directories(out_dir);

    LOG(INFO) << "Logging " << test_name << " replay to " << out_dir;

    fs::path sensorproto_out_dir = out_dir / "Simulator_SensorProto";
    fs::path ssl_wrapper_out_dir = out_dir / "SensorFusion_SSL_WrapperPacket";

    simulator_sensorproto_logger =
        std::make_shared<ProtoLogger<SensorProto>>(sensorproto_out_dir);
    sensorfusion_wrapper_logger =
        std::make_shared<ProtoLogger<SSLProto::SSL_WrapperPacket>>(ssl_wrapper_out_dir);
    should_log_replay = true;
}

bool SimulatedTestFixture::validateAndCheckCompletion(
    std::vector<TerminatingFunctionValidator> &terminating_function_validators,
    std::vector<NonTerminatingFunctionValidator> &non_terminating_function_validators)
{
    for (auto &function_validator : non_terminating_function_validators)
    {
        auto error_message = function_validator.executeAndCheckForFailures();
        if (error_message)
        {
            ADD_FAILURE() << error_message.value();
        }
    }

    bool validation_successful = std::all_of(
        terminating_function_validators.begin(), terminating_function_validators.end(),
        [](TerminatingFunctionValidator &fv) { return fv.executeAndCheckForSuccess(); });

    return terminating_function_validators.empty() ? false : validation_successful;
}

void SimulatedTestFixture::updateSensorFusion(std::shared_ptr<Simulator> simulator)
{
    auto ssl_wrapper_packet = simulator->getSSLWrapperPacket();
    assert(ssl_wrapper_packet);

    auto sensor_msg                        = SensorProto();
    *(sensor_msg.mutable_ssl_vision_msg()) = *ssl_wrapper_packet;

    sensor_fusion.processSensorProto(sensor_msg);

    if (should_log_replay)
    {
        simulator_sensorproto_logger->onValueReceived(sensor_msg);
        auto world_or_null = sensor_fusion.getWorld();

        if (world_or_null)
        {
            auto filtered_ssl_wrapper =
                *createSSLWrapperPacket(*sensor_fusion.getWorld(), TeamColour::YELLOW);
            sensorfusion_wrapper_logger->onValueReceived(filtered_ssl_wrapper);
        }
    }
}

void SimulatedTestFixture::sleep(
    const std::chrono::steady_clock::time_point &wall_start_time,
    const Duration &desired_wall_tick_time)
{
    auto wall_time_now = std::chrono::steady_clock::now();
    auto current_tick_wall_time_duration =
        std::chrono::duration_cast<std::chrono::milliseconds>(wall_time_now -
                                                              wall_start_time);
    auto ms_to_sleep = std::chrono::milliseconds(
                           static_cast<int>(desired_wall_tick_time.toMilliseconds())) -
                       current_tick_wall_time_duration;
    if (ms_to_sleep > std::chrono::milliseconds(0))
    {
        std::this_thread::sleep_for(ms_to_sleep);
    }
}

void SimulatedTestFixture::runTest(
    const Field &field, const BallState &ball,
    const std::vector<RobotStateWithId> &friendly_robots,
    const std::vector<RobotStateWithId> &enemy_robots,
    const std::vector<ValidationFunction> &terminating_validation_functions,
    const std::vector<ValidationFunction> &non_terminating_validation_functions,
    const Duration &timeout)
{
    std::shared_ptr<Simulator> simulator(
        std::make_shared<Simulator>(field, thunderbots_config->getSimulatorConfig()));
    simulator->setBallState(ball);
    simulator->addYellowRobots(friendly_robots);
    simulator->addBlueRobots(enemy_robots);

    updateSensorFusion(simulator);
    std::shared_ptr<World> world;
    if (auto world_opt = sensor_fusion.getWorld())
    {
        world = std::make_shared<World>(world_opt.value());
    }
    else
    {
        FAIL() << "Invalid initial world state";
    }

    for (const auto &validation_function : terminating_validation_functions)
    {
        terminating_function_validators.emplace_back(
            TerminatingFunctionValidator(validation_function, world));
    }

    for (const auto &validation_function : non_terminating_validation_functions)
    {
        non_terminating_function_validators.emplace_back(
            NonTerminatingFunctionValidator(validation_function, world));
    }

    const Timestamp timeout_time = simulator->getTimestamp() + timeout;
    const Duration simulation_time_step =
        Duration::fromSeconds(1.0 / SIMULATED_CAMERA_FPS);
    const Duration ai_time_step = Duration::fromSeconds(simulation_time_step.toSeconds() *
                                                        CAMERA_FRAMES_PER_AI_TICK);

    // Tick one frame to aid with visualization
<<<<<<< HEAD
    bool validation_functions_done = tickTest(simulation_time_step, ai_time_step, world);
=======
    bool validation_functions_done =
        tickTest(simulation_time_step, ai_time_step, world, simulator);
>>>>>>> 97896228

    while (simulator->getTimestamp() < timeout_time && !validation_functions_done)
    {
        if (!thunderbots_config->getAiControlConfig()->getRunAi()->value())
        {
            auto ms_to_sleep = std::chrono::milliseconds(
                static_cast<int>(ai_time_step.toMilliseconds()));
            std::this_thread::sleep_for(ms_to_sleep);
            continue;
        }

<<<<<<< HEAD
        validation_functions_done = tickTest(simulation_time_step, ai_time_step, world);
=======
        validation_functions_done =
            tickTest(simulation_time_step, ai_time_step, world, simulator);
>>>>>>> 97896228
    }

    // Output the tick duration results
    double avg_tick_duration = total_tick_duration / tick_count;
    LOG(INFO) << "max tick duration: " << max_tick_duration << "ms" << std::endl;
    LOG(INFO) << "min tick duration: " << min_tick_duration << "ms" << std::endl;
    LOG(INFO) << "avg tick duration: " << avg_tick_duration << "ms" << std::endl;

    if (!validation_functions_done && !terminating_validation_functions.empty())
    {
        std::string failure_message =
            "Not all validation functions passed within the timeout duration:\n";
        for (const auto &fun : terminating_function_validators)
        {
            if (fun.currentErrorMessage() != "")
            {
                failure_message += fun.currentErrorMessage() + std::string("\n");
            }
        }
        ADD_FAILURE() << failure_message;
    }
}

void SimulatedTestFixture::registerTickTime(double tick_time_ms)
{
    total_tick_duration += tick_time_ms;
    max_tick_duration = std::max(max_tick_duration, tick_time_ms);
    min_tick_duration = std::min(min_tick_duration, tick_time_ms);
    tick_count++;
}

bool SimulatedTestFixture::tickTest(Duration simulation_time_step, Duration ai_time_step,
                                    std::shared_ptr<World> world,
                                    std::shared_ptr<Simulator> simulator)
{
    auto wall_start_time           = std::chrono::steady_clock::now();
    bool validation_functions_done = false;
    for (size_t i = 0; i < CAMERA_FRAMES_PER_AI_TICK; i++)
    {
        simulator->stepSimulation(simulation_time_step);
        updateSensorFusion(simulator);
    }

    if (auto world_opt = sensor_fusion.getWorld())
    {
        *world = world_opt.value();

        validation_functions_done = validateAndCheckCompletion(
            terminating_function_validators, non_terminating_function_validators);
        if (validation_functions_done)
        {
            return validation_functions_done;
        }

        // Logging duration of updatePrimitives for every tick
        tick_count++;
        auto start_tick_time = std::chrono::system_clock::now();

        updatePrimitives(*world_opt, simulator);

        double duration_ms = ::TestUtil::millisecondsSince(start_tick_time);
        total_tick_duration += duration_ms;
        max_tick_duration = std::max(max_tick_duration, duration_ms);
        min_tick_duration = std::min(min_tick_duration, duration_ms);

        if (run_simulation_in_realtime)
        {
            sleep(wall_start_time, ai_time_step);
        }

        if (full_system_gui)
        {
            full_system_gui->onValueReceived(*world);
            if (auto play_info = getPlayInfo())
            {
                full_system_gui->onValueReceived(*play_info);
            }
            full_system_gui->onValueReceived(getDrawFunctions());
        }
    }
    else
    {
        LOG(WARNING) << "SensorFusion did not output a valid World";
    }
    return validation_functions_done;
}<|MERGE_RESOLUTION|>--- conflicted
+++ resolved
@@ -12,16 +12,8 @@
       thunderbots_config(
           std::const_pointer_cast<const ThunderbotsConfig>(mutable_thunderbots_config)),
       sensor_fusion(thunderbots_config->getSensorFusionConfig()),
-<<<<<<< HEAD
-      run_simulation_in_realtime(false),
-      tick_count(0),
-      total_tick_duration(0),
-      max_tick_duration(std::numeric_limits<double>::min()),
-      min_tick_duration(std::numeric_limits<double>::max())
-=======
       should_log_replay(false),
       run_simulation_in_realtime(false)
->>>>>>> 97896228
 {
 }
 
@@ -222,12 +214,8 @@
                                                         CAMERA_FRAMES_PER_AI_TICK);
 
     // Tick one frame to aid with visualization
-<<<<<<< HEAD
-    bool validation_functions_done = tickTest(simulation_time_step, ai_time_step, world);
-=======
     bool validation_functions_done =
         tickTest(simulation_time_step, ai_time_step, world, simulator);
->>>>>>> 97896228
 
     while (simulator->getTimestamp() < timeout_time && !validation_functions_done)
     {
@@ -239,14 +227,9 @@
             continue;
         }
 
-<<<<<<< HEAD
-        validation_functions_done = tickTest(simulation_time_step, ai_time_step, world);
-=======
         validation_functions_done =
             tickTest(simulation_time_step, ai_time_step, world, simulator);
->>>>>>> 97896228
-    }
-
+    }
     // Output the tick duration results
     double avg_tick_duration = total_tick_duration / tick_count;
     LOG(INFO) << "max tick duration: " << max_tick_duration << "ms" << std::endl;
@@ -299,16 +282,7 @@
             return validation_functions_done;
         }
 
-        // Logging duration of updatePrimitives for every tick
-        tick_count++;
-        auto start_tick_time = std::chrono::system_clock::now();
-
         updatePrimitives(*world_opt, simulator);
-
-        double duration_ms = ::TestUtil::millisecondsSince(start_tick_time);
-        total_tick_duration += duration_ms;
-        max_tick_duration = std::max(max_tick_duration, duration_ms);
-        min_tick_duration = std::min(min_tick_duration, duration_ms);
 
         if (run_simulation_in_realtime)
         {
