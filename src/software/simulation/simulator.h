#pragma once

#include "shared/parameter/cpp_dynamic_parameters.h"
#include "software/proto/defending_side_msg.pb.h"
#include "software/proto/messages_robocup_ssl_wrapper.pb.h"
#include "software/simulation/firmware_object_deleter.h"
#include "software/simulation/physics/physics_world.h"
#include "software/simulation/physics_simulator_ball.h"
#include "software/simulation/physics_simulator_robot.h"
#include "software/world/field.h"
#include "software/world/team_types.h"
#include "software/world/world.h"

extern "C"
{
#include "firmware/shared/physics.h"
#include "shared/proto/primitive.nanopb.h"
#include "shared/proto/tbots_software_msgs.nanopb.h"
}

/**
 * The Simulator abstracts away the physics simulation of all objects in the world,
 * as well as the firmware simulation for the robots. This provides a simple interface
 * to setup, run, and query the current state of the simulation.
 */
class Simulator
{
   public:
    /**
     * Creates a new Simulator. The starting state of the simulation
     * will have the given field, with no robots or ball.
     *
     * @param field The field to initialize the simulation with
     * @param simulator_config The config to fetch parameters from
     */
    explicit Simulator(const Field& field,
                       std::shared_ptr<const SimulatorConfig> simulator_config);
    Simulator() = delete;

    /**
     * Sets the state of the ball in the simulation. No more than 1 ball may exist
     * in the simulation at a time. If a ball does not already exist, a ball
     * is added with the given state. If a ball already exists, it's state is set to the
     * given state.
     *
     * @param ball_state The new ball state
     */
    void setBallState(const BallState& ball_state);

    /**
     * Removes the ball from the physics world. If a ball does not already exist,
     * this has no effect.
     */
    void removeBall();

    /**
     * Adds robots to the specified team with the given initial states.
     *
     * @pre The robot IDs must not be duplicated and must not match the ID
     * of any robot already on the specified team.
     *
     * @throws runtime_error if any of the given robot ids are duplicated, or a
     * robot already exists on the specified team with one of the new IDs
     *
     * @param robots the robots to add
     */
    void addYellowRobots(const std::vector<RobotStateWithId>& robots);
    void addBlueRobots(const std::vector<RobotStateWithId>& robots);

    /**
     * Adds a robots to the specified team at the given position. The robot will
     * automatically be given a valid ID.
     *
     * @param position the position at which to add the robot
     */
    void addYellowRobot(const Point& position);
    void addBlueRobot(const Point& position);

    /**
     * Sets the primitive being simulated by the robot on the corresponding team
     * in simulation
     *
     * @param id The id of the robot to set the primitive for
     * @param primitive_msg The primitive to run on the robot
     */
    void setYellowRobotPrimitive(RobotId id, const TbotsProto_Primitive& primitive_msg);
    void setBlueRobotPrimitive(RobotId id, const TbotsProto_Primitive& primitive_msg);

    /**
     * Sets the primitive being simulated by the robot on the corresponding team
     * in simulation
     *
     * @param primitive_set_msg The set of primitives to run on the robot
     */
    void setYellowRobotPrimitiveSet(const TbotsProto_PrimitiveSet& primitive_set_msg);
    void setBlueRobotPrimitiveSet(const TbotsProto_PrimitiveSet& primitive_set_msg);

    /**
     * Sets which side of the field the corresponding team is defending.
     *
     * This will flip robot and ball coordinates an applicable in order to present
     * the firmware being simulated with data that matches our coordinate convention. See
     * https://github.com/UBC-Thunderbots/Software/blob/master/docs/software-architecture-and-design.md#coordinates
     * for more information about our coordinate conventions.
     *
     * @param defending_side_proto The side to defend
     */
    void setYellowTeamDefendingSide(const DefendingSideProto& defending_side_proto);
    void setBlueTeamDefendingSide(const DefendingSideProto& defending_side_proto);

    /**
     * Advances the simulation by the given time step. This will simulate
     * one "camera frame" of data and increase the camera_frame value by 1.
     *
     * @param time_step how much to advance the simulation by
     */
    void stepSimulation(const Duration& time_step);

    /**
     * Returns the current state of the world in the simulation
     *
     * @return the current state of the world in the simulation
     */
    World getWorld() const;

    /**
     * Returns an SSLProto::SSL_WrapperPacket representing the most recent state
     * of the simulation
     *
     * @return an SSLProto::SSL_WrapperPacket representing the most recent state
     * of the simulation
     */
    std::unique_ptr<SSLProto::SSL_WrapperPacket> getSSLWrapperPacket() const;

    /**
     * Returns the field in the simulation
     *
     * @return the field in the simulation
     */
    Field getField() const;

    /**
     * Returns the current time in the simulation
     *
     * @return the current time in the simulation
     */
    Timestamp getTimestamp() const;

    /**
     * Returns the PhysicsRobot at the given position. This function accounts
     * for robot radius, so a robot will be returned if the given position is
     * within the robot's radius from its position.
     *
     * @param position The position at which to check for a robot
     *
     * @return a weak_ptr to the PhysicsRobot at the given position if one exists,
     * otherwise returns an empty pointer
     */
    std::weak_ptr<PhysicsRobot> getRobotAtPosition(const Point& position);

    /**
     * Removes the given PhysicsRobot from the PhysicsWorld, if it exists.
     *
     * @param robot The robot to be removed
     */
    void removeRobot(std::weak_ptr<PhysicsRobot> robot);

    /**
     * Resets the current firmware time to 0
     */
    static void resetCurrentFirmwareTime();

   private:
    /**
     * Get the current time.
     *
     * This is passed into a `FirmwareWorld`, which requires that it is static (as it
     * is C code). This will just return `current_firmware_time`, which should be updated
     * to the actual current time before ticking any firmware.
     *
     * @return The value of `current_firmware_time`, in seconds.
     */
    static float getCurrentFirmwareTimeSeconds();

    /**
     * Updates the given simulator_robots to contain and control the given physics_robots
     *
     * @param physics_robots The physics robots to add to the simulator robots
     * @param simulator_robots The simulator robots to add the physics robots to
     * @param team_colour The color of the team this robot is on
     */
    static void updateSimulatorRobots(
        const std::vector<std::weak_ptr<PhysicsRobot>>& physics_robots,
        std::map<std::shared_ptr<PhysicsSimulatorRobot>,
                 std::shared_ptr<FirmwareWorld_t>>& simulator_robots,
        TeamColour team_colour);

    /**
     * Sets the primitive being simulated by the robot in simulation
     *
     * @param id The id of the robot to set the primitive for
     * @param primitive_msg The primitive to run on the robot
     * @param simulator_robots The robots to set the primitives on
     * @param simulator_ball The simulator ball to use in the primitives
     * @param defending_side The side of the field the robot is defending
     */
    static void setRobotPrimitive(
        RobotId id, const TbotsProto_Primitive& primitive_msg,
        std::map<std::shared_ptr<PhysicsSimulatorRobot>,
                 std::shared_ptr<FirmwareWorld_t>>& simulator_robots,
        const std::shared_ptr<PhysicsSimulatorBall>& simulator_ball,
        FieldSide defending_side);

    PhysicsWorld physics_world;
    std::shared_ptr<PhysicsSimulatorBall> simulator_ball;
    std::map<std::shared_ptr<PhysicsSimulatorRobot>, std::shared_ptr<FirmwareWorld_t>>
        yellow_simulator_robots;
    std::map<std::shared_ptr<PhysicsSimulatorRobot>, std::shared_ptr<FirmwareWorld_t>>
        blue_simulator_robots;
    FieldSide yellow_team_defending_side;
    FieldSide blue_team_defending_side;

    unsigned int frame_number;

    // The time step used to simulate physics and primitives
    Duration physics_time_step;

    // The camera ID of all SSLDetectionFrames published by the simulator.
    // This simulates having a single camera that can see the entire field
    static constexpr unsigned int CAMERA_ID            = 0;
    static constexpr float FIELD_LINE_THICKNESS_METRES = 0.01f;
<<<<<<< HEAD
=======
    // We reuse the firmware tick rate to mimic real firmware
    static constexpr double DEFAULT_PHYSICS_TIME_STEP_SECONDS = 1.0 / CONTROL_LOOP_HZ;
>>>>>>> a6fa67de

    // The current time. This is static so that it may be used by the firmware,
    // and so must be set before each firmware tick
    static Timestamp current_firmware_time;

    std::shared_ptr<const SimulatorConfig> simulator_config;
};<|MERGE_RESOLUTION|>--- conflicted
+++ resolved
@@ -229,11 +229,8 @@
     // This simulates having a single camera that can see the entire field
     static constexpr unsigned int CAMERA_ID            = 0;
     static constexpr float FIELD_LINE_THICKNESS_METRES = 0.01f;
-<<<<<<< HEAD
-=======
     // We reuse the firmware tick rate to mimic real firmware
     static constexpr double DEFAULT_PHYSICS_TIME_STEP_SECONDS = 1.0 / CONTROL_LOOP_HZ;
->>>>>>> a6fa67de
 
     // The current time. This is static so that it may be used by the firmware,
     // and so must be set before each firmware tick
