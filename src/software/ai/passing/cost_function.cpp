--- conflicted
+++ resolved
@@ -326,7 +326,6 @@
     Timestamp receive_time = best_receiver->timestamp() + pass.estimatePassDuration();
     Timestamp latest_time_to_reciever_state = calculateEarliestTimeRobotCanReceive(best_receiver.value(), pass);
 
-<<<<<<< HEAD
     // Create a sigmoid that goes to 0 as the time required to get to the reception
     // point exceeds the time we would need to get there by
     double sigmoid_width                  = 0.5;
@@ -337,24 +336,6 @@
             latest_time_to_reciever_state.toSeconds() + time_to_receiver_state_slack_s,
             sigmoid_width);
 }
-=======
-    // Figure out how long it would take our robot to get there
-    Duration min_robot_travel_time = getTimeToPositionForRobot(
-        best_receiver.position(), pass.receiverPoint(),
-        best_receiver.robotConstants().robot_max_speed_m_per_s,
-        best_receiver.robotConstants().robot_max_acceleration_m_per_s_2);
-    Timestamp earliest_time_to_receive_point =
-        best_receiver.timestamp() + min_robot_travel_time;
-
-    // Figure out what angle the robot would have to be at to receive the ball
-    Angle receive_angle = (pass.passerPoint() - best_receiver.position()).orientation();
-    Duration time_to_receive_angle = getTimeToOrientationForRobot(
-        best_receiver.orientation(), receive_angle,
-        best_receiver.robotConstants().robot_max_ang_speed_rad_per_s,
-        best_receiver.robotConstants().robot_max_ang_acceleration_rad_per_s_2);
-    Timestamp earliest_time_to_receive_angle =
-        best_receiver.timestamp() + time_to_receive_angle;
->>>>>>> 6dbc97cc
 
 double rateChipPassFriendlyCapability(Team friendly_team, const Pass& pass,
         std::shared_ptr<const PassingConfig> passing_config)
@@ -454,17 +435,20 @@
 {
     // Figure out how long it would take our robot to get there
     Duration min_robot_travel_time = getTimeToPositionForRobot(
-            robot.position(), pass.receiverPoint(), ROBOT_MAX_SPEED_METERS_PER_SECOND,
-            ROBOT_MAX_ACCELERATION_METERS_PER_SECOND_SQUARED);
+        best_receiver.position(), pass.receiverPoint(),
+        best_receiver.robotConstants().robot_max_speed_m_per_s,
+        best_receiver.robotConstants().robot_max_acceleration_m_per_s_2);
+    Timestamp earliest_time_to_receive_point =
+        best_receiver.timestamp() + min_robot_travel_time;
 
     // Figure out what angle the robot would have to be at to receive the ball
-    Angle receive_angle = (pass.passerPoint() - robot.position()).orientation();
+    Angle receive_angle = (pass.passerPoint() - best_receiver.position()).orientation();
     Duration time_to_receive_angle = getTimeToOrientationForRobot(
-            robot.orientation(), receive_angle, ROBOT_MAX_ANG_SPEED_RAD_PER_SECOND,
-            ROBOT_MAX_ANG_ACCELERATION_RAD_PER_SECOND_SQUARED);
-
-    // Figure out if rotation or moving will take us longer and return the larger timestamp
-    return std::max(
-            robot.timestamp() + min_robot_travel_time,
-            robot.timestamp() + time_to_receive_angle);
+        best_receiver.orientation(), receive_angle,
+        best_receiver.robotConstants().robot_max_ang_speed_rad_per_s,
+        best_receiver.robotConstants().robot_max_ang_acceleration_rad_per_s_2);
+    Timestamp earliest_time_to_receive_angle =
+        best_receiver.timestamp() + time_to_receive_angle;
+
+    return std::max(earliest_time_to_receive_angle, earliest_time_to_receive_point);
 }