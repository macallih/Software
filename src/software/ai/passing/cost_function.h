#pragma once

#include <functional>

#include "shared/parameter/cpp_dynamic_parameters.h"
#include "software/ai/passing/pass.h"
#include "software/math/math_functions.h"
#include "software/util/make_enum/make_enum.h"
#include "software/world/field.h"
#include "software/world/team.h"
#include "software/world/world.h"

/**
 * Calculate the quality of a given pass
 *
 * @param world The world in which to rate the pass
 * @param pass The pass to rate
 * @param zone The zone this pass is constrained to
 * @param passing_config The passing config used for tuning
 *
 * @return A value in [0,1] representing the quality of the pass, with 1 being an
 *         ideal pass, and 0 being the worst pass possible
 */
double ratePass(const World& world, const Pass& pass, const Rectangle& zone,
                std::shared_ptr<const PassingConfig> passing_config);

/**
 * Calculate the quality of a given zone
 *
 * @param world The world in which to rate the zone in
 * @param zone The zone to rate
 * @param receive_position Where the next pass will be received
 * @param passing_config The passing config used for tuning
 *
 * @return A value in [0,1] representing the quality of the zone, with 1 being a
 *         great zone to send a cherry picker to, and 0 being a zone to avoid.
 */
double rateZone(const World& world, const Rectangle& zone, const Point& receive_position,
                std::shared_ptr<const PassingConfig> passing_config);

/**
 * Rate pass based on the probability of scoring once we receive the pass
 *
 * @param field The field we are playing on
 * @param enemy_team The enemy team
 * @param pass The pass to rate
 * @param passing_config The passing config used for tuning
 *
 * @return A value in [0,1], with 0 indicating that it's impossible to score off of
 *         the pass, and 1 indicating that it is guaranteed to be able to score off of
 *         the pass
 */
double ratePassShootScore(const Field& field, const Team& enemy_team, const Pass& pass,
                          std::shared_ptr<const PassingConfig> passing_config);

/**
 * Calculates the risk of an enemy robot interfering with a given pass
 *
 * @param enemy_team The team of enemy robots
 * @param pass The pass to rate
 * @param passing_config The passing config used for tuning
 * @return A value in [0,1] indicating the quality of the pass based on the risk
 *         that an enemy interfere with it, with 1 indicating the pass is guaranteed
 *         to run without interference, and 0 indicating that the pass will certainly
 *         be interfered with (and so is very poor)
 */
<<<<<<< HEAD
double ratePassEnemyRisk(const Team& enemy_team, const Pass& pass,
                         const Duration& enemy_reaction_time,
                         double enemy_proximity_importance);
=======
double rateKickPassEnemyRisk(const Team& enemy_team, const Pass& pass,
                             const Duration& enemy_reaction_time,
                             double enemy_proximity_importance);
double rateChipPassEnemyRisk(const Team& enemy_team, const Pass& pass,
                             std::shared_ptr<const PassingConfig> passing_config);
>>>>>>> 5a3823f2

/**
 * Calculates the likelihood that the given pass will be intercepted
 *
 * @param enemy_team The team of robots that we're worried about intercepting our pass
 * @param pass The pass we want to get the intercept probability for
 * @param passing_config The passing config used for tuning
 * @return A value in [0,1] indicating the probability that the given pass will be
 *         intercepted by a robot on the given team, with 1 indicating the pass is
 *         guaranteed to be intercepted, and 0 indicating it's impossible for the
 *         pass to be intercepted
 */
<<<<<<< HEAD
double calculateInterceptRisk(const Team& enemy_team, const Pass& pass,
                              const Duration& enemy_reaction_time);
=======
double calculateKickInterceptRisk(const Team& enemy_team, const Pass& pass,
                                  const Duration& enemy_reaction_time);
>>>>>>> 5a3823f2

/**
 * Calculates the likelihood that the given pass will be intercepted by a given robot
 *
 * @param enemy_robot The robot that might intercept our pass
 * @param pass The pass we want to get the intercept probability for
 * @param passing_config The passing config used for tuning
 * @return A value in [0,1] indicating the probability that the given pass will be
 *         intercepted by the given robot, with 1 indicating the pass is guaranteed to
 *         be intercepted, and 0 indicating it's impossible for the pass to be
 *         intercepted
 */
<<<<<<< HEAD
double calculateInterceptRisk(const Robot& enemy_robot, const Pass& pass,
                              const Duration& enemy_reaction_time);

=======
double calculateKickInterceptRisk(const Robot& enemy_robot, const Pass& pass,
                                  const Duration& enemy_reaction_time);
>>>>>>> 5a3823f2

/**
 * Calculate the probability of a friendly robot receiving the given pass
 *
 * Calculate how possible it would be for a robot on the friendly team to receive the
 * given pass, based solely on the robots current position and velocity
 *
 * @param friendly_team The team of robots that might receive the given pass
 * @param pass The pass we want a robot to receive
 * @param passing_config The passing config used for tuning
 *
 * @return A value in [0,1] indicating how likely it would be for a robot on the
 *         friendly team to receive the given pass, with 1 being very likely, 0
 *         being impossible
 */
double rateKickPassFriendlyCapability(
        Team friendly_team, const Pass& pass,
        std::shared_ptr<const PassingConfig> passing_config);
double rateChipPassFriendlyCapability(
        Team friendly_team, const Pass& pass,
        std::shared_ptr<const PassingConfig> passing_config);

double ratePassNextPassScore(const World& world, const Pass& pass,
                             std::shared_ptr<const PassingConfig> passing_config);
/**
 * Calculates the static position quality for a given position on a given field
 *
 * Static position quality prefers good passing points on the field from the
 * perspective of a "real soccer player". For example, passing in front of or towards
 * your own net is less desirable than passing near the enemy's net
 *
 * @param field The field on which to calculate the static position quality
 * @param position The position on the field at which to calculate the quality
 * @param passing_config The passing config used for tuning
 *
 * @return A value in [0,1] representing the quality of the given point on the given
 *         field, with a higher value representing a more desirable position
 */
double getStaticPositionQuality(const Field& field, const Point& position,
                                std::shared_ptr<const PassingConfig> passing_config);

/**
 * Returns a function that increases as the point approaches enemy robots.
 *
 * @param point a Point
 * @param enemy_team the enemy team
 * @param enemy_proximity_importance essentially a scaling factor for the result
 * @return a measure of how close the point is to one or more enemy robots
 */
double calculateProximityRisk(const Point& point, const Team& enemy_team,
                              double enemy_proximity_importance);<|MERGE_RESOLUTION|>--- conflicted
+++ resolved
@@ -64,17 +64,11 @@
  *         to run without interference, and 0 indicating that the pass will certainly
  *         be interfered with (and so is very poor)
  */
-<<<<<<< HEAD
-double ratePassEnemyRisk(const Team& enemy_team, const Pass& pass,
-                         const Duration& enemy_reaction_time,
-                         double enemy_proximity_importance);
-=======
 double rateKickPassEnemyRisk(const Team& enemy_team, const Pass& pass,
                              const Duration& enemy_reaction_time,
                              double enemy_proximity_importance);
 double rateChipPassEnemyRisk(const Team& enemy_team, const Pass& pass,
                              std::shared_ptr<const PassingConfig> passing_config);
->>>>>>> 5a3823f2
 
 /**
  * Calculates the likelihood that the given pass will be intercepted
@@ -87,13 +81,8 @@
  *         guaranteed to be intercepted, and 0 indicating it's impossible for the
  *         pass to be intercepted
  */
-<<<<<<< HEAD
-double calculateInterceptRisk(const Team& enemy_team, const Pass& pass,
-                              const Duration& enemy_reaction_time);
-=======
 double calculateKickInterceptRisk(const Team& enemy_team, const Pass& pass,
                                   const Duration& enemy_reaction_time);
->>>>>>> 5a3823f2
 
 /**
  * Calculates the likelihood that the given pass will be intercepted by a given robot
@@ -106,14 +95,8 @@
  *         be intercepted, and 0 indicating it's impossible for the pass to be
  *         intercepted
  */
-<<<<<<< HEAD
-double calculateInterceptRisk(const Robot& enemy_robot, const Pass& pass,
-                              const Duration& enemy_reaction_time);
-
-=======
 double calculateKickInterceptRisk(const Robot& enemy_robot, const Pass& pass,
                                   const Duration& enemy_reaction_time);
->>>>>>> 5a3823f2
 
 /**
  * Calculate the probability of a friendly robot receiving the given pass
@@ -136,8 +119,6 @@
         Team friendly_team, const Pass& pass,
         std::shared_ptr<const PassingConfig> passing_config);
 
-double ratePassNextPassScore(const World& world, const Pass& pass,
-                             std::shared_ptr<const PassingConfig> passing_config);
 /**
  * Calculates the static position quality for a given position on a given field
  *
