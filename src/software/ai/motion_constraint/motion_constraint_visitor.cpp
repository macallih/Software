--- conflicted
+++ resolved
@@ -39,10 +39,7 @@
     current_allowed_constraints = std::set<MotionConstraint>({
         MotionConstraint::CENTER_CIRCLE,
         MotionConstraint::HALF_METER_AROUND_BALL,
-<<<<<<< HEAD
-=======
         MotionConstraint::ENEMY_HALF_EXCEPT_CENTRE_CIRCLE,
->>>>>>> a8b4b47f
         MotionConstraint::ENEMY_HALF
     });
 }
@@ -51,12 +48,9 @@
 {
     current_allowed_constraints = std::set<MotionConstraint>({
         MotionConstraint::CENTER_CIRCLE,
-<<<<<<< HEAD
-=======
         MotionConstraint::HALF_METER_AROUND_BALL,
         // enemy half constraint is allowed, but we still have an 
         // ENEMY_HALF_WITHOUT_CENTRE_CIRCLE
->>>>>>> a8b4b47f
         MotionConstraint::ENEMY_HALF
     });
 }
