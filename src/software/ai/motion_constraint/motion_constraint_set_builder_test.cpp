#include "software/ai/motion_constraint/motion_constraint_set_builder.h"

#include <gtest/gtest.h>

#include <set>

#include "software/ai/hl/stp/tactic/all_tactics.h"
#include "software/test_util/test_util.h"
#include "software/world/game_state.h"

// This namespace contains all the test parameters
namespace
{
    World world = ::TestUtil::createBlankTestingWorld();
    Pass pass({1, 1}, {0.5, 0}, 2.29);


    // vector of pairs of Tactic and allowed MotionConstraints
    std::vector<std::pair<std::shared_ptr<Tactic>, std::set<MotionConstraint>>>
        test_vector = {
            std::pair<std::shared_ptr<Tactic>, std::set<MotionConstraint>>(
                new MoveTactic(false), std::set<MotionConstraint>({})),
            std::pair<std::shared_ptr<Tactic>, std::set<MotionConstraint>>(
                new CreaseDefenderTactic(
                    std::make_shared<const RobotNavigationObstacleConfig>()),
                std::set<MotionConstraint>({MotionConstraint::HALF_METER_AROUND_BALL})),
            std::pair<std::shared_ptr<Tactic>, std::set<MotionConstraint>>(
                new GoalieTactic(std::make_shared<const GoalieTacticConfig>()),
                std::set<MotionConstraint>({MotionConstraint::FRIENDLY_DEFENSE_AREA,
                                            MotionConstraint::FRIENDLY_DEFENSE_AREA,
                                            MotionConstraint::HALF_METER_AROUND_BALL,
                                            MotionConstraint::FRIENDLY_HALF})),
            std::pair<std::shared_ptr<Tactic>, std::set<MotionConstraint>>(
                new ChipTactic(true), std::set<MotionConstraint>({})),
            std::pair<std::shared_ptr<Tactic>, std::set<MotionConstraint>>(
                new KickoffChipTactic(true),
                std::set<MotionConstraint>({MotionConstraint::CENTER_CIRCLE,
                                            MotionConstraint::HALF_METER_AROUND_BALL})),
            std::pair<std::shared_ptr<Tactic>, std::set<MotionConstraint>>(
                new PenaltyKickTactic(),
                std::set<MotionConstraint>({MotionConstraint::HALF_METER_AROUND_BALL,
                                            MotionConstraint::ENEMY_DEFENSE_AREA,
                                            MotionConstraint::ENEMY_HALF})),
            std::pair<std::shared_ptr<Tactic>, std::set<MotionConstraint>>(
                new PenaltySetupTactic(true),
                std::set<MotionConstraint>({MotionConstraint::ENEMY_HALF,
                                            MotionConstraint::ENEMY_DEFENSE_AREA,
                                            MotionConstraint::FRIENDLY_HALF,
                                            MotionConstraint::HALF_METER_AROUND_BALL})),
            std::pair<std::shared_ptr<Tactic>, std::set<MotionConstraint>>(
                new ReceiverTactic(world.field(), world.friendlyTeam(), world.enemyTeam(),
                                   pass, world.ball(), false),
                std::set<MotionConstraint>({})),
            std::pair<std::shared_ptr<Tactic>, std::set<MotionConstraint>>(
                new ShadowEnemyTactic(), std::set<MotionConstraint>({})),
            std::pair<std::shared_ptr<Tactic>, std::set<MotionConstraint>>(
                new ShadowFreekickerTactic(ShadowFreekickerTactic::LEFT,
                                           world.enemyTeam(), world.ball(), world.field(),
                                           false),
                std::set<MotionConstraint>({})),
            std::pair<std::shared_ptr<Tactic>, std::set<MotionConstraint>>(
                new AttackerTactic(std::make_shared<const AttackerTacticConfig>()),
                std::set<MotionConstraint>({})),
            std::pair<std::shared_ptr<Tactic>, std::set<MotionConstraint>>(
                new StopTactic(false), std::set<MotionConstraint>({}))};

    // sets of motion constraints for each type of game state
    auto stoppage_or_them_motion_constraints =
        std::set<MotionConstraint>({MotionConstraint::INFLATED_ENEMY_DEFENSE_AREA,
                                    MotionConstraint::HALF_METER_AROUND_BALL,
                                    MotionConstraint::FRIENDLY_DEFENSE_AREA});

    auto gamestart_or_us_motion_constraints =
        std::set<MotionConstraint>({MotionConstraint::INFLATED_ENEMY_DEFENSE_AREA,
                                    MotionConstraint::FRIENDLY_DEFENSE_AREA});

    auto kickoff_motion_constraints = std::set<MotionConstraint>(
        {MotionConstraint::FRIENDLY_DEFENSE_AREA, MotionConstraint::CENTER_CIRCLE,
         MotionConstraint::HALF_METER_AROUND_BALL, MotionConstraint::ENEMY_HALF});

    auto our_penalty_motion_constraints = std::set<MotionConstraint>(
        {MotionConstraint::FRIENDLY_DEFENSE_AREA, MotionConstraint::ENEMY_HALF});

    auto them_penalty_motion_constraints = std::set<MotionConstraint>(
        {MotionConstraint::FRIENDLY_DEFENSE_AREA,
<<<<<<< HEAD
         MotionConstraint::HALF_METER_AROUND_BALL, MotionConstraint::FRIENDLY_HALF,
         MotionConstraint::ENEMY_ROBOTS_COLLISION});

    auto them_ball_placement =
        std::set<MotionConstraint>({MotionConstraint::ENEMY_ROBOTS_COLLISION,
                                    MotionConstraint::HALF_METER_AROUND_BALL,
                                    MotionConstraint::FRIENDLY_DEFENSE_AREA,
                                    MotionConstraint::AVOID_BALL_PLACEMENT_INTERFERENCE});
=======
         MotionConstraint::HALF_METER_AROUND_BALL, MotionConstraint::FRIENDLY_HALF});
>>>>>>> e9ecfb64
}  // namespace

class CheckMotionConstraints
    : public ::testing::TestWithParam<
          std::pair<std::shared_ptr<Tactic>, std::set<MotionConstraint>>>
{
   public:
    std::set<MotionConstraint> correct_motion_constraints;
    GameState game_state;
};


TEST_P(CheckMotionConstraints, CycleStoppageOrThemGameStatesTest)
{
    correct_motion_constraints = stoppage_or_them_motion_constraints;

    for (MotionConstraint c : GetParam().second)
    {
        correct_motion_constraints.erase(c);
    }

    game_state.updateRefereeCommand(RefereeCommand::HALT);
    EXPECT_EQ(correct_motion_constraints,
              buildMotionConstraintSet(game_state, *GetParam().first));

    game_state.updateRefereeCommand(RefereeCommand::STOP);
    EXPECT_EQ(correct_motion_constraints,
              buildMotionConstraintSet(game_state, *GetParam().first));

    game_state.updateRefereeCommand(RefereeCommand::NORMAL_START);
    EXPECT_EQ(correct_motion_constraints,
              buildMotionConstraintSet(game_state, *GetParam().first));

    game_state.updateRefereeCommand(RefereeCommand::DIRECT_FREE_THEM);
    EXPECT_EQ(correct_motion_constraints,
              buildMotionConstraintSet(game_state, *GetParam().first));

    game_state.updateRefereeCommand(RefereeCommand::INDIRECT_FREE_THEM);
    EXPECT_EQ(correct_motion_constraints,
              buildMotionConstraintSet(game_state, *GetParam().first));

    game_state.updateRefereeCommand(RefereeCommand::TIMEOUT_US);
    EXPECT_EQ(correct_motion_constraints,
              buildMotionConstraintSet(game_state, *GetParam().first));

    game_state.updateRefereeCommand(RefereeCommand::TIMEOUT_THEM);
    EXPECT_EQ(correct_motion_constraints,
              buildMotionConstraintSet(game_state, *GetParam().first));

    game_state.updateRefereeCommand(RefereeCommand::GOAL_US);
    EXPECT_EQ(correct_motion_constraints,
              buildMotionConstraintSet(game_state, *GetParam().first));

    game_state.updateRefereeCommand(RefereeCommand::GOAL_THEM);
    EXPECT_EQ(correct_motion_constraints,
              buildMotionConstraintSet(game_state, *GetParam().first));
}

TEST_P(CheckMotionConstraints, CycleGameStartOrUsGameStatesTest)
{
    correct_motion_constraints = gamestart_or_us_motion_constraints;

    for (MotionConstraint c : GetParam().second)
    {
        correct_motion_constraints.erase(c);
    }

    game_state.updateRefereeCommand(RefereeCommand::FORCE_START);
    EXPECT_EQ(correct_motion_constraints,
              buildMotionConstraintSet(game_state, *GetParam().first));

    game_state.updateRefereeCommand(RefereeCommand::DIRECT_FREE_US);
    EXPECT_EQ(correct_motion_constraints,
              buildMotionConstraintSet(game_state, *GetParam().first));

    game_state.updateRefereeCommand(RefereeCommand::INDIRECT_FREE_US);
    EXPECT_EQ(correct_motion_constraints,
              buildMotionConstraintSet(game_state, *GetParam().first));

    game_state.updateRefereeCommand(RefereeCommand::BALL_PLACEMENT_US);
    EXPECT_EQ(correct_motion_constraints,
              buildMotionConstraintSet(game_state, *GetParam().first));
}

TEST_P(CheckMotionConstraints, CycleKickoffGameStatesTest)
{
    correct_motion_constraints = kickoff_motion_constraints;

    for (MotionConstraint c : GetParam().second)
    {
        correct_motion_constraints.erase(c);
    }

    game_state.updateRefereeCommand(RefereeCommand::PREPARE_KICKOFF_US);
    EXPECT_EQ(correct_motion_constraints,
              buildMotionConstraintSet(game_state, *GetParam().first));

    game_state.updateRefereeCommand(RefereeCommand::PREPARE_KICKOFF_THEM);
    EXPECT_EQ(correct_motion_constraints,
              buildMotionConstraintSet(game_state, *GetParam().first));
}

TEST_P(CheckMotionConstraints, CycleOurPenaltyGameStatesTest)
{
    correct_motion_constraints = our_penalty_motion_constraints;

    for (MotionConstraint c : GetParam().second)
    {
        correct_motion_constraints.erase(c);
    }

    game_state.updateRefereeCommand(RefereeCommand::PREPARE_PENALTY_US);
    EXPECT_EQ(correct_motion_constraints,
              buildMotionConstraintSet(game_state, *GetParam().first));
}

TEST_P(CheckMotionConstraints, CycleThemPenaltyGameStatesTest)
{
    correct_motion_constraints = them_penalty_motion_constraints;

    for (MotionConstraint c : GetParam().second)
    {
        correct_motion_constraints.erase(c);
    }

    game_state.updateRefereeCommand(RefereeCommand::PREPARE_PENALTY_THEM);
    EXPECT_EQ(correct_motion_constraints,
              buildMotionConstraintSet(game_state, *GetParam().first));
}

TEST_P(CheckMotionConstraints, CycleThemBallPlacementTest)
{
    correct_motion_constraints = them_ball_placement;

    for (MotionConstraint c : GetParam().second)
    {
        correct_motion_constraints.erase(c);
    }

    game_state.updateRefereeCommand(RefereeCommand::BALL_PLACEMENT_THEM);
    EXPECT_EQ(correct_motion_constraints,
              buildMotionConstraintSet(game_state, *GetParam().first));
}


INSTANTIATE_TEST_CASE_P(CycleStoppageOrThemGameStatesTest, CheckMotionConstraints,
                        ::testing::ValuesIn(test_vector.begin(), test_vector.end()));

INSTANTIATE_TEST_CASE_P(CycleGameStartOrUsGameStatesTest, CheckMotionConstraints,
                        ::testing::ValuesIn(test_vector.begin(), test_vector.end()));

INSTANTIATE_TEST_CASE_P(CycleKickoffGameStatesTest, CheckMotionConstraints,
                        ::testing::ValuesIn(test_vector.begin(), test_vector.end()));

INSTANTIATE_TEST_CASE_P(CycleOurPenaltyGameStatesTest, CheckMotionConstraints,
                        ::testing::ValuesIn(test_vector.begin(), test_vector.end()));

INSTANTIATE_TEST_CASE_P(CycleThemPenaltyGameStatesTest, CheckMotionConstraints,
                        ::testing::ValuesIn(test_vector.begin(), test_vector.end()));

INSTANTIATE_TEST_CASE_P(CheckMotionConstraints_CycleThemBallPlacementTest_Test,
                        CheckMotionConstraints,
                        ::testing::ValuesIn(test_vector.begin(), test_vector.end()));<|MERGE_RESOLUTION|>--- conflicted
+++ resolved
@@ -83,18 +83,12 @@
 
     auto them_penalty_motion_constraints = std::set<MotionConstraint>(
         {MotionConstraint::FRIENDLY_DEFENSE_AREA,
-<<<<<<< HEAD
-         MotionConstraint::HALF_METER_AROUND_BALL, MotionConstraint::FRIENDLY_HALF,
-         MotionConstraint::ENEMY_ROBOTS_COLLISION});
+         MotionConstraint::HALF_METER_AROUND_BALL, MotionConstraint::FRIENDLY_HALF});
 
     auto them_ball_placement =
-        std::set<MotionConstraint>({MotionConstraint::ENEMY_ROBOTS_COLLISION,
-                                    MotionConstraint::HALF_METER_AROUND_BALL,
+        std::set<MotionConstraint>({MotionConstraint::HALF_METER_AROUND_BALL,
                                     MotionConstraint::FRIENDLY_DEFENSE_AREA,
                                     MotionConstraint::AVOID_BALL_PLACEMENT_INTERFERENCE});
-=======
-         MotionConstraint::HALF_METER_AROUND_BALL, MotionConstraint::FRIENDLY_HALF});
->>>>>>> e9ecfb64
 }  // namespace
 
 class CheckMotionConstraints
