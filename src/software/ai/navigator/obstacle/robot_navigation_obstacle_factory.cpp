--- conflicted
+++ resolved
@@ -150,15 +150,9 @@
         std::vector<ObstaclePtr> obstacles;
         for (const auto &robot : enemy_team.getAllRobots())
         {
-<<<<<<< HEAD
-            obstacles.push_back(std::make_shared<GeomObstacle<Circle>>(
-                Circle(robot.position(),
-                       ROBOT_MAX_RADIUS_METERS + DIST_TO_FRONT_OF_ROBOT_METERS)));
-=======
             // allow collisions where friendly and enemy robots can be face to face
             obstacles.push_back(std::make_shared<GeomObstacle<Circle>>(
                 Circle(robot.position(), 2 * DIST_TO_FRONT_OF_ROBOT_METERS)));
->>>>>>> f0fa04a4
         }
         return obstacles;
     }
