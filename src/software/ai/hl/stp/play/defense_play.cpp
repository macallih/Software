--- conflicted
+++ resolved
@@ -33,14 +33,6 @@
     auto shoot_goal_tactic =
         std::make_shared<AttackerTactic>(play_config->getAttackerTacticConfig());
 
-<<<<<<< HEAD
-=======
-    std::array<std::shared_ptr<ShadowEnemyTactic>, 2> shadow_enemy_tactics = {
-        std::make_shared<ShadowEnemyTactic>(),
-        std::make_shared<ShadowEnemyTactic>(),
-    };
-
->>>>>>> 04193c34
     std::array<std::shared_ptr<CreaseDefenderTactic>, 2> crease_defender_tactics = {
         std::make_shared<CreaseDefenderTactic>(
             play_config->getRobotNavigationObstacleConfig()),
@@ -93,7 +85,6 @@
         if (immediate_enemy_threats == 1)
         {
             std::get<0>(shadow_enemy_tactics)
-<<<<<<< HEAD
                 ->updateControlParams(enemy_threats.at(0),
                                       ROBOT_SHADOWING_DISTANCE_METERS);
             std::get<1>(shadow_enemy_tactics)
@@ -101,10 +92,6 @@
                                       ROBOT_SHADOWING_DISTANCE_METERS);
             result[0].insert(result[0].end(), shadow_enemy_tactics.begin(),
                              shadow_enemy_tactics.end());
-=======
-                ->updateControlParams(enemy_threats.at(0), ROBOT_MAX_RADIUS_METERS * 3);
-            result[0].emplace_back(std::get<0>(shadow_enemy_tactics));
->>>>>>> 04193c34
         }
         else
         {
@@ -112,7 +99,7 @@
             {
                 std::get<0>(shadow_enemy_tactics)
                     ->updateControlParams(enemy_threats.at(0),
-                                          ROBOT_MAX_RADIUS_METERS * 3);
+                                          ROBOT_SHADOWING_DISTANCE_METERS);
                 result[0].emplace_back(std::get<0>(shadow_enemy_tactics));
             }
             else
@@ -120,21 +107,7 @@
                 result[0].emplace_back(move_tactics[0]);
             }
 
-<<<<<<< HEAD
             if (enemy_threats.size() > 1)
-=======
-        if (enemy_threats.size() > 1)
-        {
-            std::get<1>(shadow_enemy_tactics)
-                ->updateControlParams(enemy_threats.at(1), ROBOT_MAX_RADIUS_METERS * 3);
-            result[0].emplace_back(std::get<1>(shadow_enemy_tactics));
-        }
-        else
-        {
-            auto nearest_enemy_robot =
-                world.enemyTeam().getNearestRobot(world.ball().position());
-            if (nearest_enemy_robot)
->>>>>>> 04193c34
             {
                 std::get<1>(shadow_enemy_tactics)
                     ->updateControlParams(enemy_threats.at(1),
