--- conflicted
+++ resolved
@@ -27,11 +27,6 @@
     bool committed_to_pass = false;
     
     private :
-<<<<<<< HEAD
-        std::shared_ptr<ReceiverTactic> receiver;
-        
-=======
      std::shared_ptr<ReceiverTactic> receiver;
      static double constexpr BETTER_PASS_RATING_THRESHOLD = 0.1;
->>>>>>> a8b4b47f
 };