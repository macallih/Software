#include "software/ai/hl/stp/play/corner_kick_play.h"

#include "shared/constants.h"
#include "software/ai/evaluation/possession.h"
#include "software/ai/hl/stp/tactic/goalie_tactic.h"
#include "software/ai/hl/stp/tactic/move/move_tactic.h"
#include "software/ai/hl/stp/tactic/passer/passer_tactic.h"
#include "software/ai/hl/stp/tactic/receiver_tactic.h"
#include "software/ai/hl/stp/tactic/stop/stop_tactic.h"
#include "software/ai/passing/eighteen_zone_pitch_division.h"
#include "software/ai/passing/pass_generator.h"
#include "software/geom/algorithms/contains.h"
#include "software/logger/logger.h"
#include "software/util/design_patterns/generic_factory.h"
#include "software/world/ball.h"

CornerKickPlay::CornerKickPlay(std::shared_ptr<const PlayConfig> config) : Play(config) {}

bool CornerKickPlay::isApplicable(const World &world) const
{
    double min_dist_to_corner =
        std::min((world.field().enemyCornerPos() - world.ball().position()).length(),
                 (world.field().enemyCornerNeg() - world.ball().position()).length());

    return world.gameState().isOurFreeKick() &&
           min_dist_to_corner <= BALL_IN_CORNER_RADIUS;
}

bool CornerKickPlay::invariantHolds(const World &world) const
{
    return (world.gameState().isPlaying() || world.gameState().isReadyState()) &&
           (world.getTeamWithPossession() == TeamSide::FRIENDLY);
}

void CornerKickPlay::getNextTactics(TacticCoroutine::push_type &yield, const World &world)
{
    /**
     * There are three main stages to this Play:
     * NOTE: "pass" below can mean a pass where the robot receives the ball and dribbles
     *       it, or when we try to pass but instantly kick it (a "one-touch" kick)
     * 1. Align the passer to the ball
     *  - In this stage we roughly line up the passer robot to be behind the ball, ready
     *    to take the kick
     *  - We also run two cherry-pickers, which move around the field in specified areas
     *    and try and find good points for the passer to pass to
     *  - We also run two "bait" robots that move to static positions to draw enemies
     *    away from where we're likely to pass to
     * 2. Decide on a pass:
     *  - During this stage we start by looking for the best pass possible, but over
     *    time decrease the minimum "quality" of pass we'll accept so we're eventually
     *    forced to at least accept one
     *  - During this time we continue to run the cherry pick and bait robots
     * 3. Execute the pass:
     *  - Once we've decided on a pass, we simply yield a passer/receiver and execute
     *    the pass
     *
     */

    auto goalie_tactic = std::make_shared<GoalieTactic>(
        world.ball(), world.field(), world.friendlyTeam(), world.enemyTeam(),
        play_config->getGoalieTacticConfig());

    Pass pass = setupPass(yield, goalie_tactic, world);

    // Perform the pass and wait until the receiver is finished
<<<<<<< HEAD
    auto passer =
        std::make_shared<PasserTactic>(pass, false);
=======
    auto passer = std::make_shared<PasserTactic>(pass);
>>>>>>> 319d154a
    auto receiver =
        std::make_shared<ReceiverTactic>(world.field(), world.friendlyTeam(),
                                         world.enemyTeam(), pass, world.ball(), false);

    // TODO (#2020) Remove these placeholder stop tactics
    auto stop_tactic_1 = std::make_shared<StopTactic>(false);
    auto stop_tactic_2 = std::make_shared<StopTactic>(false);
    auto stop_tactic_3 = std::make_shared<StopTactic>(false);
    auto stop_tactic_4 = std::make_shared<StopTactic>(false);

    do
    {
        passer->updateControlParams(pass);
        receiver->updateControlParams(pass);

        if (!passer->done())
        {
            yield({{goalie_tactic, passer, receiver, stop_tactic_1, stop_tactic_2,
                    stop_tactic_3}});
        }
        else
        {
            yield({{goalie_tactic, receiver, stop_tactic_1, stop_tactic_2, stop_tactic_3,
                    stop_tactic_4}});
        }
    } while (!receiver->done());

    LOG(DEBUG) << "Finished";
}

Pass CornerKickPlay::setupPass(TacticCoroutine::push_type &yield,
                               std::shared_ptr<GoalieTactic> goalie_tactic,
                               const World &world)
{
    auto pitch_division =
        std::make_shared<const EighteenZonePitchDivision>(world.field());

    PassGenerator<EighteenZoneId> pass_generator(pitch_division,
                                                 play_config->getPassingConfig());

    auto pass_eval = pass_generator.generatePassEvaluation(world);
    PassWithRating best_pass_and_score_so_far = pass_eval.getBestPassOnField();

    // This tactic will move a robot into position to initially take the free-kick
    auto align_to_ball_tactic = std::make_shared<MoveTactic>(false);

    auto zones_to_cherry_pick =
        pass_eval.rankZonesForReceiving(world, world.ball().position());

    // These tactics will set robots to roam around the field, trying to put
    // themselves into a good position to receive a pass
    auto cherry_pick_tactic_1 = std::make_shared<CherryPickTactic>(
        world, pass_eval.getBestPassInZones({zones_to_cherry_pick[0]}).pass);
    auto cherry_pick_tactic_2 = std::make_shared<CherryPickTactic>(
        world, pass_eval.getBestPassInZones({zones_to_cherry_pick[1]}).pass);
    auto cherry_pick_tactic_3 = std::make_shared<CherryPickTactic>(
        world, pass_eval.getBestPassInZones({zones_to_cherry_pick[2]}).pass);
    auto cherry_pick_tactic_4 = std::make_shared<CherryPickTactic>(
        world, pass_eval.getBestPassInZones({zones_to_cherry_pick[3]}).pass);

    auto update_cherry_pickers = [&](PassEvaluation<EighteenZoneId> pass_eval) {
        cherry_pick_tactic_1->updateControlParams(
            pass_eval.getBestPassInZones({zones_to_cherry_pick[0]}).pass);
        cherry_pick_tactic_2->updateControlParams(
            pass_eval.getBestPassInZones({zones_to_cherry_pick[1]}).pass);
        cherry_pick_tactic_3->updateControlParams(
            pass_eval.getBestPassInZones({zones_to_cherry_pick[2]}).pass);
        cherry_pick_tactic_4->updateControlParams(
            pass_eval.getBestPassInZones({zones_to_cherry_pick[3]}).pass);
    };

    // Wait for a robot to be assigned to align to take the corner
    while (!align_to_ball_tactic->getAssignedRobot())
    {
        LOG(DEBUG) << "Nothing assigned to align to ball yet";
        updateAlignToBallTactic(align_to_ball_tactic, world);
        update_cherry_pickers(pass_generator.generatePassEvaluation(world));

        yield({{goalie_tactic, align_to_ball_tactic, cherry_pick_tactic_1,
                cherry_pick_tactic_2, cherry_pick_tactic_3, cherry_pick_tactic_4}});
    }


    // Set the passer on the pass generator
    LOG(DEBUG) << "Aligning with robot " << align_to_ball_tactic->getAssignedRobot()->id()
               << "as the passer";

    // Put the robot in roughly the right position to perform the kick
    LOG(DEBUG) << "Aligning to ball";
    do
    {
        updateAlignToBallTactic(align_to_ball_tactic, world);
        update_cherry_pickers(pass_generator.generatePassEvaluation(world));

        yield({{goalie_tactic, align_to_ball_tactic, cherry_pick_tactic_1,
                cherry_pick_tactic_2, cherry_pick_tactic_3, cherry_pick_tactic_4}});

    } while (!align_to_ball_tactic->done());

    LOG(DEBUG) << "Finished aligning to ball";

    // Align the kicker to take the corner kick and wait for a good pass
    // To get the best pass possible we start by aiming for a perfect one and then
    // decrease the minimum score over time
    double min_score                  = 1.0;
    Timestamp commit_stage_start_time = world.getMostRecentTimestamp();
    do
    {
        updateAlignToBallTactic(align_to_ball_tactic, world);
        update_cherry_pickers(pass_generator.generatePassEvaluation(world));

        yield({{goalie_tactic, align_to_ball_tactic, cherry_pick_tactic_1,
                cherry_pick_tactic_2, cherry_pick_tactic_3, cherry_pick_tactic_4}});

        best_pass_and_score_so_far =
            pass_generator.generatePassEvaluation(world).getBestPassOnField();

        LOG(DEBUG) << "Best pass found so far is: " << best_pass_and_score_so_far.pass;
        LOG(DEBUG) << "    with score: " << best_pass_and_score_so_far.rating;

        Duration time_since_commit_stage_start =
            world.getMostRecentTimestamp() - commit_stage_start_time;
        min_score = 1 - std::min(time_since_commit_stage_start.toSeconds() /
                                     play_config->getCornerKickPlayConfig()
                                         ->getMaxTimeCommitToPassSeconds()
                                         ->value(),
                                 1.0);
    } while (best_pass_and_score_so_far.rating < min_score);

    // Commit to a pass
    Pass pass = best_pass_and_score_so_far.pass;

    LOG(DEBUG) << "Committing to pass: " << best_pass_and_score_so_far.pass;
    LOG(DEBUG) << "Score of pass we committed to: " << best_pass_and_score_so_far.rating;
    return pass;
}

void CornerKickPlay::updateAlignToBallTactic(
    std::shared_ptr<MoveTactic> align_to_ball_tactic, const World &world)
{
    Vector ball_to_center_vec = Vector(0, 0) - world.ball().position().toVector();
    // We want the kicker to get into position behind the ball facing the center
    // of the field
    align_to_ball_tactic->updateControlParams(
        world.ball().position() -
            (ball_to_center_vec.normalize(ROBOT_MAX_RADIUS_METERS * 2)),
        ball_to_center_vec.orientation(), 0);
}

// Register this play in the genericFactory
static TGenericFactory<std::string, Play, CornerKickPlay, PlayConfig> factory;<|MERGE_RESOLUTION|>--- conflicted
+++ resolved
@@ -63,12 +63,7 @@
     Pass pass = setupPass(yield, goalie_tactic, world);
 
     // Perform the pass and wait until the receiver is finished
-<<<<<<< HEAD
-    auto passer =
-        std::make_shared<PasserTactic>(pass, false);
-=======
     auto passer = std::make_shared<PasserTactic>(pass);
->>>>>>> 319d154a
     auto receiver =
         std::make_shared<ReceiverTactic>(world.field(), world.friendlyTeam(),
                                          world.enemyTeam(), pass, world.ball(), false);
