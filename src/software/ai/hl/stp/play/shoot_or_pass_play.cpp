--- conflicted
+++ resolved
@@ -92,12 +92,7 @@
                    << best_pass_and_score_so_far.rating;
 
         // Perform the pass and wait until the receiver is finished
-<<<<<<< HEAD
-        auto passer =
-            std::make_shared<PasserTactic>(pass, false);
-=======
         auto passer   = std::make_shared<PasserTactic>(pass);
->>>>>>> 319d154a
         auto receiver = std::make_shared<ReceiverTactic>(
             world.field(), world.friendlyTeam(), world.enemyTeam(), pass, world.ball(),
             false);
