--- conflicted
+++ resolved
@@ -53,7 +53,45 @@
             Duration::fromSeconds(25));
 }
 
-<<<<<<< HEAD
+TEST_F(ShootOrPassPlayTest, test_shoot_or_pass_play_with_keep_away)
+{
+    BallState ball_state(Point(-1.8, 1.8), Vector(0, 0));
+    auto friendly_robots = TestUtil::createStationaryRobotStatesWithId({
+        field.friendlyGoalCenter(),
+        Point(-4.5, 3.0),
+        Point(-2, 1.7),
+        Point(-2, 0.5),
+        Point(-2, -1.7),
+        Point(-2, -1.5),
+    });
+    setFriendlyGoalie(0);
+    auto enemy_robots = TestUtil::createStationaryRobotStatesWithId(
+        {Point(-1.5, 1.8), Point(-1.6, 1.95), Point(-1.6, 1.65), Point(-1.4, 1.65),
+         field.enemyGoalCenter(), field.enemyDefenseArea().negXNegYCorner(),
+         field.enemyDefenseArea().negXPosYCorner()});
+    setEnemyGoalie(0);
+    setAIPlay(TYPENAME(ShootOrPassPlay));
+    setRefereeCommand(RefereeCommand::FORCE_START, RefereeCommand::STOP);
+
+    std::vector<ValidationFunction> terminating_validation_functions = {
+        // This will keep the test running for 9.5 seconds to give everything enough
+        // time to settle into position and be observed with the Visualizer
+        // TODO: Implement proper validation
+        // https://github.com/UBC-Thunderbots/Software/issues/1971
+        [](std::shared_ptr<World> world_ptr, ValidationCoroutine::push_type& yield) {
+            while (world_ptr->getMostRecentTimestamp() < Timestamp::fromSeconds(24.5))
+            {
+                yield("Timestamp not at 24.5s");
+            }
+        }};
+
+    std::vector<ValidationFunction> non_terminating_validation_functions = {};
+
+    runTest(field, ball_state, friendly_robots, enemy_robots,
+            terminating_validation_functions, non_terminating_validation_functions,
+            Duration::fromSeconds(25));
+}
+
 TEST_F(ShootOrPassPlayTest, test_shoot_or_pass_play_chip_pass)
 {
     BallState ball_state(Point(-4.4, 2.9), Vector(0, 0));
@@ -61,33 +99,21 @@
         field.friendlyGoalCenter(),
         Point(-4.5, 3.0),
         Point(-2, 1.5),
-=======
-TEST_F(ShootOrPassPlayTest, test_shoot_or_pass_play_with_keep_away)
-{
-    BallState ball_state(Point(-1.8, 1.8), Vector(0, 0));
-    auto friendly_robots = TestUtil::createStationaryRobotStatesWithId({
-        field.friendlyGoalCenter(),
-        Point(-4.5, 3.0),
-        Point(-2, 1.7),
->>>>>>> ce24f13b
         Point(-2, 0.5),
         Point(-2, -1.7),
         Point(-2, -1.5),
     });
-<<<<<<< HEAD
-    auto enemy_robots    = TestUtil::createStationaryRobotStatesWithId(
-        {field.friendlyGoalCenter(), Point(-4.4, 3.0), Point(-4.3, 2.8), Point(-4.3, 2.6),
-         Point(-4.4, 2.4), Point(-4.3, 2.2), field.enemyGoalCenter(),
-         field.enemyDefenseArea().negXNegYCorner(),
-         field.enemyDefenseArea().negXPosYCorner()});
+    auto enemy_robots = TestUtil::createStationaryRobotStatesWithId({
+        field.friendlyGoalCenter(),
+        Point(-4.4, 3.0),
+        Point(-4.3, 2.8),
+        Point(-4.3, 2.6),
+        Point(-4.4, 2.4),
+        Point(-4.3, 2.2),
+        field.enemyGoalCenter(),
+        field.enemyDefenseArea().negXNegYCorner(),
+        field.enemyDefenseArea().negXPosYCorner()});
     setFriendlyGoalie(0);
-=======
-    setFriendlyGoalie(0);
-    auto enemy_robots = TestUtil::createStationaryRobotStatesWithId(
-        {Point(-1.5, 1.8), Point(-1.6, 1.95), Point(-1.6, 1.65), Point(-1.4, 1.65),
-         field.enemyGoalCenter(), field.enemyDefenseArea().negXNegYCorner(),
-         field.enemyDefenseArea().negXPosYCorner()});
->>>>>>> ce24f13b
     setEnemyGoalie(0);
     setAIPlay(TYPENAME(ShootOrPassPlay));
     setRefereeCommand(RefereeCommand::FORCE_START, RefereeCommand::STOP);
