#pragma once

#include "shared/constants.h"
#include "software/ai/evaluation/pass.h"
#include "software/ai/hl/stp/tactic/move/move_fsm.h"
#include "software/ai/hl/stp/tactic/tactic.h"
#include "software/ai/hl/stp/tactic/transition_conditions.h"
#include "software/ai/intent/move_intent.h"
#include "software/geom/algorithms/acute_angle.h"
#include "software/geom/algorithms/contains.h"
#include "software/geom/algorithms/distance.h"

struct DribbleFSM
{
   public:
    class GetPossessionState;
    class DribbleState;

    /**
     * Constructor for DribbleFSM
     *
     * @param continuous_dribbling_start_point A pointer to a Point to track the
     * continuous dribbling start point
     */
    explicit DribbleFSM(const std::shared_ptr<Point> &continuous_dribbling_start_point)
        : continuous_dribbling_start_point(continuous_dribbling_start_point)
    {
    }

    struct ControlParams
    {
        // The destination for dribbling the ball
        std::optional<Point> dribble_destination;
        // The final orientation to face the ball when finishing dribbling
        std::optional<Angle> final_dribble_orientation;
        // whether to allow excessive dribbling, i.e. more than 1 metre at a time
        bool allow_excessive_dribbling;
    };

    DEFINE_UPDATE_STRUCT_WITH_CONTROL_AND_COMMON_PARAMS

    // Threshold to determine if the ball is at the destination determined experimentally
    static constexpr double BALL_CLOSE_TO_DEST_THRESHOLD = 0.1;
    // Threshold to determine if the robot has the expected orientation when dribbling the
    // ball
    static constexpr Angle FACE_DESTINATION_CLOSE_THRESHOLD = Angle::fromDegrees(5);
    // Threshold to determine if the robot has the expected orientation when completing
    // the dribble
    static constexpr Angle FINAL_DESTINATION_CLOSE_THRESHOLD = Angle::fromDegrees(1);
    // Kick speed when breaking up continuous dribbling
    static constexpr double DRIBBLE_KICK_SPEED = 0.05;
    // Maximum distance to continuously dribble the ball, slightly conservative to not
    // break the 1 meter rule
    static constexpr double MAX_CONTINUOUS_DRIBBLING_DISTANCE = 0.9;
    // robot speed at which the robot is done dribbling
    static constexpr double ROBOT_DRIBBLING_DONE_SPEED = 0.2;  // m/s

    /**
     * Converts the ball position to the robot's position given the direction that the
     * robot faces the ball
     *
     * @param ball_position The ball position
     * @param face_ball_angle The angle to face the ball
     *
     * @return the point that the robot should be positioned to face the ball and dribble
     * the ball
     */
    static Point robotPositionToFaceBall(const Point &ball_position,
                                         const Angle &face_ball_angle)
    {
        return ball_position -
               Vector::createFromAngle(face_ball_angle)
                   .normalize(DIST_TO_FRONT_OF_ROBOT_METERS + BALL_MAX_RADIUS_METERS);
    }

    /**
     * Calculates the interception point for intercepting balls
     *
     * @param robot The robot to do the interception
     * @param ball The ball to intercept
     * @field The field to intercept on
     *
     * @return the best interception point
     */
    // TODO (#1968): Merge this functionality with findBestInterceptForBall in the
    // evaluation folder
    static Point findInterceptionPoint(const Robot &robot, const Ball &ball,
                                       const Field &field)
    {
        static constexpr double BALL_MOVING_SLOW_SPEED_THRESHOLD   = 0.3;
        static constexpr double INTERCEPT_POSITION_SEARCH_INTERVAL = 0.1;
        if (ball.velocity().length() < BALL_MOVING_SLOW_SPEED_THRESHOLD)
        {
            auto face_ball_vector = (ball.position() - robot.position());
            auto point_in_front_of_ball =
                robotPositionToFaceBall(ball.position(), face_ball_vector.orientation());
            return point_in_front_of_ball;
        }
        Point intercept_position = ball.position();
        while (contains(field.fieldLines(), intercept_position))
        {
            Duration ball_time_to_position = Duration::fromSeconds(
                distance(intercept_position, ball.position()) / ball.velocity().length());
            Duration robot_time_to_pos = getTimeToPositionForRobot(
                robot.position(), intercept_position, ROBOT_MAX_SPEED_METERS_PER_SECOND,
                ROBOT_MAX_ACCELERATION_METERS_PER_SECOND_SQUARED);

            if (robot_time_to_pos < ball_time_to_position)
            {
                break;
            }
            intercept_position +=
                ball.velocity().normalize(INTERCEPT_POSITION_SEARCH_INTERVAL);
        }
        return intercept_position;
    }

    /**
     * Gets the destination to dribble the ball to from the update event
     *
     * @param event DribbleFSM::Update
     *
     * @return the destination to dribble the ball to
     */
    static Point getDribbleBallDestination(const Point &ball_position,
                                           std::optional<Point> dribble_destination)
    {
        // Default is the current ball position
        Point target_dest = ball_position;
        if (dribble_destination)
        {
            target_dest = dribble_destination.value();
        }
        return target_dest;
    }

    /**
     * Gets the final dribble orientation from the update event
     *
     * @param event DribbleFSM::Update
     *
     * @return the final orientation to finish dribbling facing
     */
    static Angle getFinalDribbleOrientation(
        const Point &ball_position, const Point &robot_position,
        std::optional<Angle> final_dribble_orientation)
    {
        // Default is face ball direction
        Angle target_orientation = (ball_position - robot_position).orientation();
        if (final_dribble_orientation)
        {
            target_orientation = final_dribble_orientation.value();
        }
        return target_orientation;
    }

    /**
     * Calculates the next dribble destination and orientation
     *
     * @param ball The ball
     * @param robot The robot
     * @param dribble_destination_opt The dribble destination
     * @param final_dribble_orientation_opt The final dribble orientation
     *
     * @return the next dribble destination and orientation
     */
    static std::tuple<Point, Angle> calculateNextDribbleDestinationAndOrientation(
        const Ball &ball, const Robot &robot,
        std::optional<Point> dribble_destination_opt,
        std::optional<Angle> final_dribble_orientation_opt)
    {
        Point dribble_destination =
            getDribbleBallDestination(ball.position(), dribble_destination_opt);

        // Default destination and orientation assume ball is at the destination
        // pivot to final face ball destination
        Angle target_orientation = getFinalDribbleOrientation(
            ball.position(), robot.position(), final_dribble_orientation_opt);
        Point target_destination =
            robotPositionToFaceBall(dribble_destination, target_orientation);

<<<<<<< HEAD
        if (!comparePoints(dribble_destination, ball.position(),
                           BALL_CLOSE_TO_DEST_THRESHOLD))
        {
            // rotate to face the destination
            target_orientation = to_destination_orientation;
            if (compareAngles(to_destination_orientation, robot.orientation(),
                              FACE_DESTINATION_CLOSE_THRESHOLD))
            {
                // dribble the ball towards ball destination
                target_destination = robotPositionToFaceBall(dribble_destination,
                                                             to_destination_orientation);
            }
            else
            {
                // pivot in place with the ball to the right orientation
                target_destination =
                    robotPositionToFaceBall(ball.position(), to_destination_orientation);
            }
        }
=======
>>>>>>> 9f2f52d3
        return std::make_tuple(target_destination, target_orientation);
    }

    auto operator()()
    {
        using namespace boost::sml;

        const auto get_possession_s = state<GetPossessionState>;
        const auto dribble_s        = state<DribbleState>;

        const auto update_e = event<Update>;

        /**
         * Guard that checks if the robot has possession of the ball
         *
         * @param event DribbleFSM::Update
         *
         * @return if the ball has been have_possession
         */
        const auto have_possession = [](auto event) {
            return event.common.robot.isNearDribbler(
                event.common.world.ball().position());
        };

        /**
         * Guard that checks if the ball is at the dribble_destination and robot is facing
         * the right direction with possession of the ball
         *
         * @param event DribbleFSM::Update
         *
         * @return if the ball is at the dribble_destination, robot is facing the correct
         * direction and ahs possession of the ball
         */
        const auto dribbling_done = [have_possession](auto event) {
            return comparePoints(event.common.world.ball().position(),
                                 getDribbleBallDestination(
                                     event.common.world.ball().position(),
                                     event.control_params.dribble_destination),
                                 BALL_CLOSE_TO_DEST_THRESHOLD) &&
                   compareAngles(event.common.robot.orientation(),
                                 getFinalDribbleOrientation(
                                     event.common.world.ball().position(),
                                     event.common.robot.position(),
                                     event.control_params.final_dribble_orientation),
<<<<<<< HEAD
                                 FINAL_DESTINATION_CLOSE_THRESHOLD) &&
                   have_possession(event);
=======
                                 ROBOT_ORIENTATION_CLOSE_THRESHOLD) &&
                   have_possession(event) &&
                   robotStopped(event.common.robot, ROBOT_DRIBBLING_DONE_SPEED);
>>>>>>> 9f2f52d3
        };

        /**
         * Action to get possession of the ball
         *
         * If the ball is moving quickly, then move in front of the ball
         * If the ball is moving slowly, then chase the ball
         *
         * @param event DribbleFSM::Update
         */
        const auto get_possession = [this](auto event) {
            auto ball_position = event.common.world.ball().position();
            auto face_ball_orientation =
                (ball_position - event.common.robot.position()).orientation();
            Point intercept_position =
                findInterceptionPoint(event.common.robot, event.common.world.ball(),
                                      event.common.world.field());
            event.common.set_intent(std::make_unique<MoveIntent>(
                event.common.robot.id(), intercept_position, face_ball_orientation, 0,
                DribblerMode::MAX_FORCE, BallCollisionType::ALLOW,
                AutoChipOrKick{AutoChipOrKickMode::OFF, 0},
                MaxAllowedSpeedMode::PHYSICAL_LIMIT, 0.0));
        };

        /**
         * Action to dribble the ball
         *
         * This action will orient the robot towards the destination, dribble to the
         * destination, and then pivot to face the expected orientation
         *
         * @param event DribbleFSM::Update
         */
        const auto dribble = [this](auto event) {
            Point ball_position = event.common.world.ball().position();
            auto [target_destination, target_orientation] =
                calculateNextDribbleDestinationAndOrientation(
                    event.common.world.ball(), event.common.robot,
                    event.control_params.dribble_destination,
                    event.control_params.final_dribble_orientation);
            AutoChipOrKick auto_chip_or_kick = AutoChipOrKick{AutoChipOrKickMode::OFF, 0};

            if (!event.control_params.allow_excessive_dribbling &&
                !comparePoints(ball_position, *continuous_dribbling_start_point,
                               MAX_CONTINUOUS_DRIBBLING_DISTANCE))
            {
                // give the ball a little kick
                auto_chip_or_kick =
                    AutoChipOrKick{AutoChipOrKickMode::AUTOKICK, DRIBBLE_KICK_SPEED};
            }

            event.common.set_intent(std::make_unique<MoveIntent>(
                event.common.robot.id(), target_destination, target_orientation, 0,
                DribblerMode::MAX_FORCE, BallCollisionType::ALLOW, auto_chip_or_kick,
                MaxAllowedSpeedMode::PHYSICAL_LIMIT, 0.0));
        };

        /**
         * Start dribbling
         *
         * @param event DribbleFSM::Update
         */
        const auto start_dribble = [this, dribble](auto event) {
            // update continuous_dribbling_start_point once we start dribbling
            *continuous_dribbling_start_point = event.common.world.ball().position();
            dribble(event);
        };

        return make_transition_table(
            // src_state + event [guard] / action = dest_state
            *get_possession_s + update_e[have_possession] / start_dribble = dribble_s,
            get_possession_s + update_e[!have_possession] / get_possession,
            dribble_s + update_e[!have_possession] / get_possession = get_possession_s,
            dribble_s + update_e[!dribbling_done] / dribble,
            dribble_s + update_e[dribbling_done] / dribble  = X,
            X + update_e[!have_possession] / get_possession = get_possession_s,
            X + update_e[!dribbling_done] / dribble = dribble_s, X + update_e / dribble);
    }

   private:
    std::shared_ptr<Point> continuous_dribbling_start_point;
};<|MERGE_RESOLUTION|>--- conflicted
+++ resolved
@@ -179,28 +179,6 @@
         Point target_destination =
             robotPositionToFaceBall(dribble_destination, target_orientation);
 
-<<<<<<< HEAD
-        if (!comparePoints(dribble_destination, ball.position(),
-                           BALL_CLOSE_TO_DEST_THRESHOLD))
-        {
-            // rotate to face the destination
-            target_orientation = to_destination_orientation;
-            if (compareAngles(to_destination_orientation, robot.orientation(),
-                              FACE_DESTINATION_CLOSE_THRESHOLD))
-            {
-                // dribble the ball towards ball destination
-                target_destination = robotPositionToFaceBall(dribble_destination,
-                                                             to_destination_orientation);
-            }
-            else
-            {
-                // pivot in place with the ball to the right orientation
-                target_destination =
-                    robotPositionToFaceBall(ball.position(), to_destination_orientation);
-            }
-        }
-=======
->>>>>>> 9f2f52d3
         return std::make_tuple(target_destination, target_orientation);
     }
 
@@ -245,14 +223,9 @@
                                      event.common.world.ball().position(),
                                      event.common.robot.position(),
                                      event.control_params.final_dribble_orientation),
-<<<<<<< HEAD
                                  FINAL_DESTINATION_CLOSE_THRESHOLD) &&
-                   have_possession(event);
-=======
-                                 ROBOT_ORIENTATION_CLOSE_THRESHOLD) &&
                    have_possession(event) &&
                    robotStopped(event.common.robot, ROBOT_DRIBBLING_DONE_SPEED);
->>>>>>> 9f2f52d3
         };
 
         /**
