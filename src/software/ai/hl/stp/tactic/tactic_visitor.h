#pragma once

// We forward-declare all the tactics because if we include them we induce a circular
// dependency between the individual library for each tactic and this visitor. This is
// because tactic.h includes tactic_visitor.h, and each individual library includes
// tactic.h. Note: every subclass of this visitor must include all of the classes listed
// below
class ChipTactic;
class CreaseDefenderTactic;
class DefenseShadowEnemyTactic;
class DribbleTactic;
class GetBehindBallTactic;
class GoalieTactic;
class GoalieTestTactic;
class KickTactic;
class KickoffChipTactic;
class MoveTactic;
class MoveTestTactic;
class AttackerTactic;
class PenaltyKickTactic;
class PenaltySetupTactic;
class PivotKickTactic;
class ReceiverTactic;
class ShadowEnemyTactic;
class ShadowFreekickerTactic;
class StopTactic;
class StopTestTactic;
<<<<<<< HEAD
=======
class DribbleTactic;
class MoveToGoalLineTactic;
>>>>>>> 72d6bc09

/**
 * Refer to the docs about why we use the Visitor Design Pattern
 */
class TacticVisitor
{
   public:
    virtual ~TacticVisitor() = default;

    // The javadoc comment for all methods here can be read as:
    /**
     * Visits an instance of X to perform an operation
     *
     * @param tactic The tactic to visit
     */

    virtual void visit(const ChipTactic &tactic)               = 0;
    virtual void visit(const CreaseDefenderTactic &tactic)     = 0;
    virtual void visit(const DefenseShadowEnemyTactic &tactic) = 0;
    virtual void visit(const DribbleTactic &tactic)            = 0;
    virtual void visit(const GetBehindBallTactic &tactic)      = 0;
    virtual void visit(const GoalieTactic &tactic)             = 0;
    virtual void visit(const GoalieTestTactic &tactic)         = 0;
    virtual void visit(const KickTactic &tactic)               = 0;
    virtual void visit(const KickoffChipTactic &tactic)        = 0;
    virtual void visit(const MoveTactic &tactic)               = 0;
    virtual void visit(const MoveTestTactic &tactic)           = 0;
    virtual void visit(const AttackerTactic &tactic)           = 0;
    virtual void visit(const PenaltyKickTactic &tactic)        = 0;
    virtual void visit(const PenaltySetupTactic &tactic)       = 0;
    virtual void visit(const PivotKickTactic &tactic)          = 0;
    virtual void visit(const ReceiverTactic &tactic)           = 0;
    virtual void visit(const ShadowEnemyTactic &tactic)        = 0;
    virtual void visit(const ShadowFreekickerTactic &tactic)   = 0;
    virtual void visit(const StopTactic &tactic)               = 0;
    virtual void visit(const StopTestTactic &tactic)           = 0;
<<<<<<< HEAD
=======
    virtual void visit(const DribbleTactic &tactic)            = 0;
    virtual void visit(const MoveToGoalLineTactic &tactic)     = 0;
>>>>>>> 72d6bc09
};<|MERGE_RESOLUTION|>--- conflicted
+++ resolved
@@ -25,11 +25,7 @@
 class ShadowFreekickerTactic;
 class StopTactic;
 class StopTestTactic;
-<<<<<<< HEAD
-=======
-class DribbleTactic;
 class MoveToGoalLineTactic;
->>>>>>> 72d6bc09
 
 /**
  * Refer to the docs about why we use the Visitor Design Pattern
@@ -66,9 +62,5 @@
     virtual void visit(const ShadowFreekickerTactic &tactic)   = 0;
     virtual void visit(const StopTactic &tactic)               = 0;
     virtual void visit(const StopTestTactic &tactic)           = 0;
-<<<<<<< HEAD
-=======
-    virtual void visit(const DribbleTactic &tactic)            = 0;
     virtual void visit(const MoveToGoalLineTactic &tactic)     = 0;
->>>>>>> 72d6bc09
 };