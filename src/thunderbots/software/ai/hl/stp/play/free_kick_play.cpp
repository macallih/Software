#include "ai/hl/stp/play/free_kick_play.h"

#include <g3log/g3log.hpp>

#include "ai/hl/stp/evaluation/calc_best_shot.h"
#include "ai/hl/stp/evaluation/possession.h"
#include "ai/hl/stp/play/play_factory.h"
#include "ai/hl/stp/tactic/cherry_pick_tactic.h"
#include "ai/hl/stp/tactic/move_tactic.h"
#include "ai/hl/stp/tactic/passer_tactic.h"
#include "ai/hl/stp/tactic/patrol_tactic.h"
#include "ai/hl/stp/tactic/receiver_tactic.h"
#include "ai/hl/stp/tactic/shoot_goal_tactic.h"
#include "ai/passing/pass_generator.h"
#include "shared/constants.h"
#include "util/logger/custom_logging_levels.h"

using namespace Passing;

const std::string FreeKickPlay::name = "Free Kick Play";

namespace
{
    const Angle MIN_OPEN_NET_ANGLE = Angle::ofDegrees(6);
}

FreeKickPlay::FreeKickPlay()
    : MAX_TIME_TO_COMMIT_TO_PASS(Duration::fromSeconds(2.0)),
      MIN_NET_OPEN_ANGLE_FOR_SHOT(Angle::ofDegrees(3))
{
}

std::string FreeKickPlay::getName() const
{
    return FreeKickPlay::name;
}

bool FreeKickPlay::isApplicable(const World &world) const
{
    // use this play if it's our indirect or if it's a goal kick (our direct on friendly
    // side)
<<<<<<< HEAD
    //    return world.gameState().isOurIndirectFree() ||
    //           (world.gameState().isOurDirectFree() && world.ball().position().x() < 0);
    return false;
=======
    return world.gameState().isOurIndirectFree() ||
           (world.gameState().isOurDirectFree() && world.ball().position().x() < 0);
>>>>>>> 92071383
}

bool FreeKickPlay::invariantHolds(const World &world) const
{
    return world.gameState().isOurIndirectFree() ||
           (world.gameState().isOurDirectFree() && world.ball().position().x() < 0);
}

void FreeKickPlay::getNextTactics(TacticCoroutine::push_type &yield)
{
    /**
     * There are two main stages to this Play:
     * 1. Shoot while optimizing passes
     *  - In this stage we try our best to shoot, while also optimizing passes
     *  - Two robots move up to cherry-pick, two stay back as defenders, one is the
     *    shooter/potential passer
     * 2. If we could not shoot, perform the best pass we currently know about
     *  - In this stage the shooter should be re-assigned to be a passer, one of
     *    the cherry-pick tactics should be re-assigned to be a receiver, and the
     *    two defenders continue to defend
     */

    // Have two robots cherry-pick on the +y and -y sides of the field
    auto cherry_pick_tactic_pos_y = std::make_shared<CherryPickTactic>(
        world, Rectangle(world.field().centerPoint(), world.field().enemyCornerPos()));
    auto cherry_pick_tactic_neg_y = std::make_shared<CherryPickTactic>(
        world, Rectangle(world.field().centerPoint(), world.field().enemyCornerNeg()));

    // Setup crease defenders
    std::array<std::shared_ptr<CreaseDefenderTactic>, 2> crease_defender_tactics = {
        std::make_shared<CreaseDefenderTactic>(world.field(), world.ball(),
                                               world.friendlyTeam(), world.enemyTeam(),
                                               CreaseDefenderTactic::LeftOrRight::LEFT),
        std::make_shared<CreaseDefenderTactic>(world.field(), world.ball(),
                                               world.friendlyTeam(), world.enemyTeam(),
                                               CreaseDefenderTactic::LeftOrRight::RIGHT)};

    // Setup goalie
    auto goalie_tactic = std::make_shared<GoalieTactic>(
        world.ball(), world.field(), world.friendlyTeam(), world.enemyTeam());

    // This tactic will move a robot into position to initially take the free-kick
    auto align_to_ball_tactic = std::make_shared<MoveTactic>();

    // Start a PassGenerator that will continuously optimize passes into roughly
    // the enemy half of the field
    PassGenerator pass_generator(world, world.ball().position());
    pass_generator.setTargetRegion(
        Rectangle(Point(-(world.field().length() / 4), world.field().width() / 2),
                  world.field().enemyCornerNeg()));
    std::pair<Pass, double> best_pass_and_score_so_far =
        pass_generator.getBestPassSoFar();

    // Wait for a good pass by starting out only looking for "perfect" passes (with a
    // score of 1) and decreasing this threshold over time
    double min_pass_score_threshold        = 1.0;
    Timestamp pass_optimization_start_time = world.getMostRecentTimestamp();
    // This boolean indicates if we're ready to perform a pass
    bool ready_to_pass = false;
    // Whether or not we've set the passer robot in the PassGenerator
    bool set_passer_robot_in_passgenerator = false;

    // Wait for a robot to be assigned to align to take the kick
    while (!align_to_ball_tactic->getAssignedRobot())
    {
        LOG(DEBUG) << "Nothing assigned to align to ball yet";
        updateAlignToBallTactic(align_to_ball_tactic);
        align_to_ball_tactic->addWhitelistedAvoidArea(AvoidArea::BALL);
        align_to_ball_tactic->addWhitelistedAvoidArea(AvoidArea::HALF_METER_AROUND_BALL);
        updateCherryPickTactics({cherry_pick_tactic_pos_y, cherry_pick_tactic_neg_y});
        updatePassGenerator(pass_generator);
        goalie_tactic->updateParams(world.ball(), world.field(), world.friendlyTeam(),
                                    world.enemyTeam());

        yield({goalie_tactic, align_to_ball_tactic, cherry_pick_tactic_pos_y,
               cherry_pick_tactic_neg_y, crease_defender_tactics[0],
               crease_defender_tactics[1]});
    }

    // Put the robot in roughly the right position to perform the kick
    LOG(DEBUG) << "Aligning to ball";
    do
    {
        updateAlignToBallTactic(align_to_ball_tactic);
        align_to_ball_tactic->addWhitelistedAvoidArea(AvoidArea::BALL);
        align_to_ball_tactic->addWhitelistedAvoidArea(AvoidArea::HALF_METER_AROUND_BALL);
        updateCherryPickTactics({cherry_pick_tactic_pos_y, cherry_pick_tactic_neg_y});
        updatePassGenerator(pass_generator);
        goalie_tactic->updateParams(world.ball(), world.field(), world.friendlyTeam(),
                                    world.enemyTeam());


        yield({goalie_tactic, align_to_ball_tactic, cherry_pick_tactic_pos_y,
               cherry_pick_tactic_neg_y, crease_defender_tactics[0],
               crease_defender_tactics[1]});
    } while (!align_to_ball_tactic->done());

    LOG(DEBUG) << "Finished aligning to ball";

    // Have a robot keep trying to take a shot
    auto shoot_tactic = std::make_shared<ShootGoalTactic>(
        world.field(), world.friendlyTeam(), world.enemyTeam(), world.ball(),
        MIN_NET_OPEN_ANGLE_FOR_SHOT, std::nullopt, false);

    do
    {
        updateDefendersAndGoalie(crease_defender_tactics, goalie_tactic, world);
        updateShootGoalTactic(shoot_tactic);
        updateCherryPickTactics({cherry_pick_tactic_pos_y, cherry_pick_tactic_neg_y});
        updatePassGenerator(pass_generator);
        shoot_tactic->addWhitelistedAvoidArea(AvoidArea::BALL);
        shoot_tactic->addWhitelistedAvoidArea(AvoidArea::HALF_METER_AROUND_BALL);
        goalie_tactic->updateParams(world.ball(), world.field(), world.friendlyTeam(),
                                    world.enemyTeam());

        LOG(DEBUG) << "Best pass so far is: " << best_pass_and_score_so_far.first;
        LOG(DEBUG) << "      with score of: " << best_pass_and_score_so_far.second;

        yield({goalie_tactic, shoot_tactic, cherry_pick_tactic_neg_y,
               cherry_pick_tactic_pos_y, crease_defender_tactics[0],
               crease_defender_tactics[1]});
        // If there is a robot assigned to shoot, we assume this is the robot
        // that will be taking the shot
        if (shoot_tactic->getAssignedRobot())
        {
            pass_generator.setPasserRobotId(shoot_tactic->getAssignedRobot()->id());
            set_passer_robot_in_passgenerator = true;
        }

        best_pass_and_score_so_far = pass_generator.getBestPassSoFar();

        // We're ready to pass if we have a robot assigned in the PassGenerator as the
        // passer and the PassGenerator has found a pass above our current threshold
        ready_to_pass = set_passer_robot_in_passgenerator &&
                        best_pass_and_score_so_far.second < min_pass_score_threshold;

        // If we've assigned a robot as the passer in the PassGenerator, we lower
        // our threshold based on how long the PassGenerator as been running since
        // we set it
        if (set_passer_robot_in_passgenerator)
        {
            Duration time_since_commit_stage_start =
                world.getMostRecentTimestamp() - pass_optimization_start_time;
            min_pass_score_threshold =
                1 - std::min(time_since_commit_stage_start.getSeconds() /
                                 MAX_TIME_TO_COMMIT_TO_PASS.getSeconds(),
                             1.0 - ABS_MIN_PASS_QUALITY);
        }

        LOG(DEBUG) << "LOOP END";
    } while (!ready_to_pass || shoot_tactic->hasShotAvailable());

    // TODO (Issue #636): We should stop the PassGenerator and Cherry-pick tactic here
    //                    to save CPU cycles

    bool kick_from_pos_corner     = world.ball().position().y() > 0;
    Point opposite_corner_to_kick = kick_from_pos_corner ? world.field().enemyCornerNeg()
                                                         : world.field().enemyCornerPos();
    Point bait_move_tactic_1_pos =
        opposite_corner_to_kick - Vector(world.field().enemyDefenseArea().width() * 0.5,
                                         copysign(0.5, opposite_corner_to_kick.y()));


    auto bait_move_tactic_1 = std::make_shared<MoveTactic>(true);
    // If the shoot tactic has finished, we are done this play, otherwise we need to pass
    if (!shoot_tactic->hasShotAvailable())
    {
        // Commit to a pass
        Pass pass = best_pass_and_score_so_far.first;

        LOG(DEBUG) << "Committing to pass: " << best_pass_and_score_so_far.first;
        LOG(DEBUG) << "Score of pass we committed to: "
                   << best_pass_and_score_so_far.second;

        // Perform the pass and wait until the receiver is finished
        auto passer   = std::make_shared<PasserTactic>(pass, world.ball(), false);
        auto receiver = std::make_shared<ReceiverTactic>(
            world.field(), world.friendlyTeam(), world.enemyTeam(), pass, world.ball(),
            false);
        do
        {
            updateDefendersAndGoalie(crease_defender_tactics, goalie_tactic, world);
            passer->updateParams(pass, world.ball());
            receiver->updateParams(world.friendlyTeam(), world.enemyTeam(), pass,
                                   world.ball());
            bait_move_tactic_1->updateParams(
                bait_move_tactic_1_pos,
                (world.field().enemyGoal() - bait_move_tactic_1_pos).orientation(), 0.0);

            yield({goalie_tactic, passer, receiver, crease_defender_tactics[0],
                   crease_defender_tactics[1], bait_move_tactic_1});
        } while (!receiver->done());
    }
    else
    {
        LOG(DEBUG) << "Took shot";
    }

    LOG(DEBUG) << "Finished";
}

void FreeKickPlay::updateCherryPickTactics(
    std::vector<std::shared_ptr<CherryPickTactic>> tactics)
{
    for (auto &tactic : tactics)
    {
        tactic->updateParams(world);
    }
}

void FreeKickPlay::updateAlignToBallTactic(
    std::shared_ptr<MoveTactic> align_to_ball_tactic)
{
    // We want to the robot to face the enemy net to minimize the amount of motion
    // required to turn and shoot
    Vector ball_to_enemy_net_vec = world.field().enemyGoal() - world.ball().position();
    align_to_ball_tactic->updateParams(
        world.ball().position() - ball_to_enemy_net_vec.norm(ROBOT_MAX_RADIUS_METERS * 2),
        ball_to_enemy_net_vec.orientation(), 0);
}

void FreeKickPlay::updateShootGoalTactic(std::shared_ptr<ShootGoalTactic> shoot_tactic)
{
    shoot_tactic->updateParams(world.field(), world.friendlyTeam(), world.enemyTeam(),
                               world.ball());
}

void FreeKickPlay::updatePassGenerator(PassGenerator &pass_generator)
{
    pass_generator.setWorld(world);
    pass_generator.setPasserPoint(world.ball().position());
}

void FreeKickPlay::updateDefendersAndGoalie(
    std::array<std::shared_ptr<CreaseDefenderTactic>, 2> crease_defender_tactics,
    std::shared_ptr<GoalieTactic> goalie_tactic, const World &world)
{
    // If we have any crease defenders, we don't want the goalie tactic to consider
    // them when deciding where to block
    Team friendly_team_for_goalie = world.friendlyTeam();
    for (auto crease_defender_tactic : crease_defender_tactics)
    {
        if (crease_defender_tactic->getAssignedRobot())
        {
            friendly_team_for_goalie.removeRobotWithId(
                crease_defender_tactic->getAssignedRobot()->id());
        }
    }
    goalie_tactic->updateParams(world.ball(), world.field(), friendly_team_for_goalie,
                                world.enemyTeam());
    // Update crease defenders
    for (auto &crease_defender_tactic : crease_defender_tactics)
    {
        crease_defender_tactic->updateParams(world.ball(), world.field(),
                                             world.friendlyTeam(), world.enemyTeam());
    }
}
// Register this play in the PlayFactory
static TPlayFactory<FreeKickPlay> factory;<|MERGE_RESOLUTION|>--- conflicted
+++ resolved
@@ -2,6 +2,7 @@
 
 #include <g3log/g3log.hpp>
 
+#include "ai/hl/stp/evaluation/ball.h"
 #include "ai/hl/stp/evaluation/calc_best_shot.h"
 #include "ai/hl/stp/evaluation/possession.h"
 #include "ai/hl/stp/play/play_factory.h"
@@ -38,21 +39,15 @@
 bool FreeKickPlay::isApplicable(const World &world) const
 {
     // use this play if it's our indirect or if it's a goal kick (our direct on friendly
-    // side)
-<<<<<<< HEAD
-    //    return world.gameState().isOurIndirectFree() ||
-    //           (world.gameState().isOurDirectFree() && world.ball().position().x() < 0);
-    return false;
-=======
+    // side
     return world.gameState().isOurIndirectFree() ||
-           (world.gameState().isOurDirectFree() && world.ball().position().x() < 0);
->>>>>>> 92071383
+           (world.gameState().isOurDirectFree() && !Evaluation::ballInEnemyCorner(world.field(), world.ball(), 1.0));
 }
 
 bool FreeKickPlay::invariantHolds(const World &world) const
 {
-    return world.gameState().isOurIndirectFree() ||
-           (world.gameState().isOurDirectFree() && world.ball().position().x() < 0);
+    return !world.gameState().isPlaying() ||
+           (world.gameState().isOurDirectFree() && !Evaluation::ballInEnemyCorner(world.field(), world.ball(), 1.0));
 }
 
 void FreeKickPlay::getNextTactics(TacticCoroutine::push_type &yield)
