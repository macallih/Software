--- conflicted
+++ resolved
@@ -14,13 +14,6 @@
 static const double ROBOT_MAX_RADIUS_METERS = 0.09;
 // The distance from the center of the robot to the front face (the flat part), in meters
 static const double DIST_TO_FRONT_OF_ROBOT_METERS = 0.07;
-<<<<<<< HEAD
-// The total width of the entire flat face on the front of the robot
-static const double FRONT_OF_ROBOT_WIDTH_METERS = 0.11;
-// The distance from one end of the dribbler to the other
-static const double DRIBBLER_WIDTH_METERS = 0.088;
-=======
->>>>>>> ef450892
 // The approximate radius of the ball according to the SSL rulebook
 static const double BALL_MAX_RADIUS_METERS = 0.0215;
 // According to the rules, 80% of the ball must be seen at all times. Robots may not
@@ -33,22 +26,6 @@
 static const double STOP_COMMAND_ROBOT_MAX_SPEED_METERS_PER_SECOND = 1.5;
 // The maximum number of robots we can communicate with over radio.
 static const unsigned MAX_ROBOTS_OVER_RADIO = 8;
-<<<<<<< HEAD
-/* Robot Attributes */
-// The mass of a robot with a battery, in kg. Determined experimentally
-// by weighing the robot and battery
-static const double ROBOT_WITH_BATTERY_MASS_KG = 2.465;
-// The maximum speed achievable by our robots, in metres per second.
-static const double ROBOT_MAX_SPEED_METERS_PER_SECOND = 2.0;
-// The maximum angular speed achievable by our robots, in rad/sec
-static const double ROBOT_MAX_ANG_SPEED_RAD_PER_SECOND = 4 * M_PI;
-// The maximum acceleration achievable by our robots, in metres per seconds squared.
-static const double ROBOT_MAX_ACCELERATION_METERS_PER_SECOND_SQUARED = 3.0;
-// The maximum angular acceleration achievable by our robots, in radians per second
-// squared
-static const double ROBOT_MAX_ANG_ACCELERATION_RAD_PER_SECOND_SQUARED = 10.0;
-=======
->>>>>>> ef450892
 
 // The maximum speed attainable by enemy robots
 static const double ENEMY_ROBOT_MAX_SPEED_METERS_PER_SECOND = 3.0;
@@ -74,36 +51,6 @@
 static const double SECONDS_PER_MICROSECOND      = 1.0 / 1000000.0;
 static const double SECONDS_PER_MILLISECOND      = 1.0 / 1000.0;
 static const double MILLISECONDS_PER_MICROSECOND = 1.0 / 1000.0;
-<<<<<<< HEAD
-
-// Indefinite dribbler mode sets a speed that can be maintained indefinitely
-static const double INDEFINITE_DRIBBLER_SPEED = 1000.0;
-// Max force dribbler mode sets the speed that applies the maximum amount of force on the
-// ball
-static const double MAX_FORCE_DRIBBLER_SPEED = 16000.0;
-
-static const double POSSESSION_TIMESTAMP_TOLERANCE_IN_MILLISECONDS = 10;
-
-/** absolute angle to each of the front wheels as
- * measured from the front of the robots in degrees
- * For 3rd generation robot 2015 CAD model
- * Last updated: Feb 3, 2018
- *
- * FW = ANGLE_TO_ROBOT_FRONT_WHEELS_DEG
- * BW = ANGLE_TO_ROBOT_BACK_WHEELS_DEG
- *
- * /-------------\
- * |FW    |   -FW|
- * |             |
- * |             |
- * |BW    |   -BW|
- * \-------------/
- */
-static const double ANGLE_TO_ROBOT_FRONT_WHEELS_DEG = 57.945;
-static const double ANGLE_TO_ROBOT_BACK_WHEELS_DEG  = 136.04;
-
-=======
->>>>>>> ef450892
 
 // Networking
 // the IPv6 multicast address, only ff02 is important, the rest is random
