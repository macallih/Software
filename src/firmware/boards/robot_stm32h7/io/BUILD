package(default_visibility = ["//visibility:public"])

load("@rules_foreign_cc//tools/build_defs:cmake.bzl", "cmake_external")

cc_library(
    name = "gpio_pin",
    srcs = ["gpio_pin.c"],
    hdrs = ["gpio_pin.h"],
    restricted_to = ["//cc_toolchain:stm32h7"],
    deps = [
        "//firmware/boards/robot_stm32h7:hal",
    ],
)

cc_library(
    name = "pwm_pin",
    srcs = ["pwm_pin.c"],
    hdrs = ["pwm_pin.h"],
    restricted_to = ["//cc_toolchain:stm32h7"],
    deps = [
        "//firmware/app/logger",
        "//firmware/boards/robot_stm32h7:hal",
    ],
)

cc_library(
    name = "primitive_executor",
    srcs = ["primitive_executor.c"],
    hdrs = ["primitive_executor.h"],
    restricted_to = ["//cc_toolchain:stm32h7"],
    deps = [
        "//firmware/app/primitives:primitive_manager",
        "//firmware/app/world:firmware_robot",
        "//firmware/boards/robot_stm32h7:unused",
        "//firmware/boards/robot_stm32h7/io:proto_multicast_communication",
    ],
)

cc_library(
    name = "allegro_a3931_motor_driver",
    srcs = ["allegro_a3931_motor_driver.c"],
    hdrs = ["allegro_a3931_motor_driver.h"],
    restricted_to = ["//cc_toolchain:stm32h7"],
    deps = [
        ":gpio_pin",
        ":pwm_pin",
    ],
)

cc_library(
    name = "infineon_TLE009_E1000_angle_sensor",
    srcs = ["infineon_TLE5009_E1000_angle_sensor.c"],
    hdrs = ["infineon_TLE5009_E1000_angle_sensor.h"],
    restricted_to = ["//cc_toolchain:stm32h7"],
    deps = [
        "//firmware/app/logger",
        "//firmware/boards/robot_stm32h7:adc",
        "//firmware/boards/robot_stm32h7:hal",
        "//firmware/boards/robot_stm32h7:rtos",
        "//firmware/boards/robot_stm32h7:tim",
    ],
)

cc_test(
    name = "infineon_TLE009_E1000_angle_sensor_test",
    srcs = ["infineon_TLE5009_E1000_angle_sensor_test.cpp"],
    deps = [
        "//firmware/boards/robot_stm32h7/io:infineon_TLE009_E1000_angle_sensor",
        "//shared/test_util:tbots_gtest_main",
    ],
)

cc_library(
    name = "drivetrain",
    srcs = ["drivetrain.c"],
    hdrs = ["drivetrain.h"],
    restricted_to = ["//cc_toolchain:stm32h7"],
    deps = [":drivetrain_unit"],
)

cc_library(
    name = "drivetrain_unit",
    srcs = ["drivetrain_unit.c"],
    hdrs = ["drivetrain_unit.h"],
    restricted_to = ["//cc_toolchain:stm32h7"],
    deps = [
        ":allegro_a3931_motor_driver",
        "//firmware/app/primitives:primitive_manager",
    ],
)

cc_library(
    name = "proto_multicast_communication",
    srcs = [
        "proto_multicast.c",
        "proto_multicast_communication_profile.c",
    ],
    hdrs = [
        "proto_multicast.h",
        "proto_multicast_communication_profile.h",
    ],
    restricted_to = ["//cc_toolchain:stm32h7"],
    deps = [
        ":ublox_odinw262_communicator",
        "//firmware/app/logger",
        "//firmware/boards/robot_stm32h7:hal",
        "//firmware/boards/robot_stm32h7:lwip",
        "//shared/proto:tbots_nanopb_proto",
        "@nanopb",
    ],
)

cc_library(
    name = "network_logger",
    srcs = ["network_logger.c"],
    hdrs = ["network_logger.h"],
    restricted_to = ["//cc_toolchain:stm32h7"],
    deps = [
        "//firmware/boards/robot_stm32h7:hal",
        "//firmware/boards/robot_stm32h7:lwip",
        "//firmware/boards/robot_stm32h7:rtos",
        "//firmware/boards/robot_stm32h7/io:proto_multicast_communication",
        "//shared/proto:tbots_nanopb_proto",
        "@nanopb",
    ],
    alwayslink = True,
)

cc_library(
    name = "uart_logger",
    srcs = ["uart_logger.c"],
    hdrs = ["uart_logger.h"],
    restricted_to = ["//cc_toolchain:stm32h7"],
    deps = [
        "//firmware/boards/robot_stm32h7:hal",
        "//firmware/boards/robot_stm32h7:rtos",
        "//firmware/boards/robot_stm32h7:usart",
        "//shared/proto:tbots_nanopb_proto",
        "@nanopb",
    ],
    alwayslink = True,
)

cc_library(
    name = "ublox_odinw262_communicator",
    srcs = ["ublox_odinw262_communicator.c"],
    hdrs = ["ublox_odinw262_communicator.h"],
    restricted_to = ["//cc_toolchain:stm32h7"],
    deps = [
        ":gpio_pin",
        "//firmware/app/logger",
        "//firmware/boards/robot_stm32h7:hal",
        "//firmware/boards/robot_stm32h7:rtos",
        "//firmware/boards/robot_stm32h7:usart",
        "//firmware/boards/robot_stm32h7/io:ublox_odinw262_communicator_buffer_utils",
        "//shared:constants",
        "//shared/proto:tbots_nanopb_proto",
        "@nanopb",
    ],
    alwayslink = True,
)

cc_library(
    name = "ublox_odinw262_communicator_buffer_utils",
    srcs = ["ublox_odinw262_communicator_buffer_utils.c"],
    hdrs = ["ublox_odinw262_communicator_buffer_utils.h"],
    alwayslink = True,
)

# external cmake repo for property based testing
cmake_external(
    name = "rapidcheck",
    lib_source = "@rapidcheck//:all",
    static_libraries = ["librapidcheck.a"],
)

cc_test(
    name = "ublox_odinw262_communicator_buffer_utils_test",
    srcs = ["ublox_odinw262_communicator_buffer_utils_test.cpp"],
    deps = [
        ":rapidcheck",
        "//firmware/boards/robot_stm32h7/io:ublox_odinw262_communicator_buffer_utils",
        "//shared/test_util:tbots_gtest_main",
    ],
)

cc_library(
    name = "robot_status",
    srcs = ["robot_status.c"],
    hdrs = ["robot_status.h"],
    restricted_to = ["//cc_toolchain:stm32h7"],
    deps = [
        ":power_monitor",
        ":proto_multicast_communication",
    ],
)

cc_library(
    name = "charger",
    srcs = ["charger.c"],
    hdrs = ["charger.h"],
    restricted_to = ["//cc_toolchain:stm32h7"],
)

cc_library(
    name = "chicker",
    srcs = ["chicker.c"],
    hdrs = ["chicker.h"],
    restricted_to = ["//cc_toolchain:stm32h7"],
    deps = [
        "//firmware/app/logger",
        "//firmware/boards/robot_stm32h7:tim",
    ],
)

cc_library(
    name = "dribbler",
    srcs = ["dribbler.c"],
    hdrs = ["dribbler.h"],
    restricted_to = ["//cc_toolchain:stm32h7"],
)

cc_library(
    name = "vision",
    srcs = ["vision.c"],
    hdrs = ["vision.h"],
    restricted_to = ["//cc_toolchain:stm32h7"],
    deps = [
        "//firmware/app/logger",
<<<<<<< HEAD
        "//firmware/shared:physics",
        "//firmware/boards/robot_stm32h7/io:proto_multicast_communication",
=======
        "//firmware/app/primitives:primitive_manager",
>>>>>>> f8ac7fe7
        "//firmware/boards/legacy_robot_stm32f4:circular_buffer",
        "//firmware/boards/robot_stm32h7:adc",
        "//firmware/boards/robot_stm32h7:hal",
        "//firmware/boards/robot_stm32h7:tim",
<<<<<<< HEAD
    ]
=======
        "//firmware/boards/robot_stm32h7/io:proto_multicast_communication",
        "//firmware/shared:physics",
    ],
>>>>>>> f8ac7fe7
)

cc_library(
    name = "power_monitor",
    srcs = ["power_monitor.c"],
    hdrs = ["power_monitor.h"],
    restricted_to = ["//cc_toolchain:stm32h7"],
    deps = [":INA226_power_monitor_driver"],
)

cc_library(
    name = "INA226_power_monitor_driver",
    srcs = ["INA226_power_monitor_driver.c"],
    hdrs = ["INA226_power_monitor_driver.h"],
    copts = [
        # This library uses hal and includes ST headers, so we can't mark warnings as errors
        # This was adapted from: https://github.com/macgeorge/STM32-example-codes
        "-Wno-error",
    ],
    restricted_to = ["//cc_toolchain:stm32h7"],
    deps = [
        "//firmware/boards/robot_stm32h7:cmsis",
        "//firmware/boards/robot_stm32h7:hal",
    ],
)<|MERGE_RESOLUTION|>--- conflicted
+++ resolved
@@ -227,23 +227,14 @@
     restricted_to = ["//cc_toolchain:stm32h7"],
     deps = [
         "//firmware/app/logger",
-<<<<<<< HEAD
         "//firmware/shared:physics",
         "//firmware/boards/robot_stm32h7/io:proto_multicast_communication",
-=======
         "//firmware/app/primitives:primitive_manager",
->>>>>>> f8ac7fe7
         "//firmware/boards/legacy_robot_stm32f4:circular_buffer",
         "//firmware/boards/robot_stm32h7:adc",
         "//firmware/boards/robot_stm32h7:hal",
         "//firmware/boards/robot_stm32h7:tim",
-<<<<<<< HEAD
-    ]
-=======
-        "//firmware/boards/robot_stm32h7/io:proto_multicast_communication",
-        "//firmware/shared:physics",
-    ],
->>>>>>> f8ac7fe7
+    ],
 )
 
 cc_library(
