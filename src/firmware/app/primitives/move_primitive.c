#include "firmware/app/primitives/move_primitive.h"

#include <assert.h>
#include <math.h>
#include <stdio.h>
#include <stdlib.h>

#include "firmware/app/control/control.h"
#include "firmware/app/control/physbot.h"
#include "firmware/app/control/trajectory_planner.h"
#include "firmware/shared/physics.h"
#include "firmware/shared/util.h"
#include "shared/constants.h"
#include "shared/robot_constants.h"

// these are set to decouple the 3 axis from each other
// the idea is to clamp the maximum velocity and acceleration
// so that the axes would never have to compete for resources
#define TIME_HORIZON (0.05f)  // s
// Number of times the control loop should tick per trajectory element
#define NUM_TICKS_PER_TRAJECTORY_ELEMENT (4)

typedef struct MoveState
{
    // The trajectory we're tracking
    PositionTrajectory_t position_trajectory;

    // The number of elements in the trajectory we're tracking
    unsigned int num_trajectory_elems;

    // The start time of this primitive, in seconds
    float primitive_start_time_seconds;

    // The maximum speed of the move primitive
    float max_speed_m_per_s;

} MoveState_t;
DEFINE_PRIMITIVE_STATE_CREATE_AND_DESTROY_FUNCTIONS(MoveState_t);

void app_move_primitive_start(TbotsProto_MovePrimitive prim_msg, void* void_state_ptr,
                              FirmwareWorld_t* world)
{
    /* Handle dribbler and autochip/autokick settings */
    const FirmwareRobot_t* robot = app_firmware_world_getRobot(world);

    Dribbler_t* dribbler = app_firmware_robot_getDribbler(robot);
    app_dribbler_setSpeed(dribbler, (uint32_t)prim_msg.dribbler_speed_rpm);

    Chicker_t* chicker = app_firmware_robot_getChicker(robot);
    switch (prim_msg.auto_chip_or_kick.which_auto_chip_or_kick)
    {
        case TbotsProto_MovePrimitive_AutoChipOrKick_autochip_distance_meters_tag:
        {
            app_chicker_enableAutochip(
                chicker,
                prim_msg.auto_chip_or_kick.auto_chip_or_kick.autochip_distance_meters);
            break;
        }
        case TbotsProto_MovePrimitive_AutoChipOrKick_autokick_speed_m_per_s_tag:
        {
            app_chicker_enableAutokick(
                chicker,
                prim_msg.auto_chip_or_kick.auto_chip_or_kick.autokick_speed_m_per_s);
            break;
        }
    }

    /* Handle robot movement */
    MoveState_t* state = (MoveState_t*)void_state_ptr;

    // parameters from the primitive message
    const float destination_x           = prim_msg.destination.x_meters;
    const float destination_y           = prim_msg.destination.y_meters;
    const float destination_orientation = prim_msg.final_angle.radians;
    const float speed_at_dest_m_per_s   = prim_msg.final_speed_m_per_s;
    const float target_spin_rev_per_s   = prim_msg.target_spin_rev_per_s;

    RobotConstants_t robot_constants = app_firmware_robot_getRobotConstants(robot);

    float max_speed_m_per_s = prim_msg.max_speed_m_per_s;
    clamp(&max_speed_m_per_s, 0, robot_constants.robot_max_speed_m_per_s);

    const float current_x           = app_firmware_robot_getPositionX(robot);
    const float current_y           = app_firmware_robot_getPositionY(robot);
    const float current_orientation = app_firmware_robot_getOrientation(robot);
    const float current_speed       = app_firmware_robot_getSpeedLinear(robot);

    const float distance_to_destination =
        sqrtf(powf(destination_x - current_x, 2) + powf(destination_y - current_y, 2));
    // Number of revolutions to spin, assuming the time horizon is the simplistic
    // distance_to_destination over max_speed_m_per_s
    const int revolutions_to_spin =
        (int)(distance_to_destination / max_speed_m_per_s * target_spin_rev_per_s);
    // Change in orientation to reach destination orientation
    const float net_change_in_orientation =
<<<<<<< HEAD
        min_angle_delta(current_orientation, destination_orientation);
    const float orientation_delta =
        net_change_in_orientation + (float)revolutions_to_spin * 2.0f * (float)M_PI;

    const float estimated_time_delta = fmaxf(
        fabsf(distance_to_destination) / (float)(ROBOT_MAX_SPEED_METERS_PER_SECOND),
        fabsf(net_change_in_orientation) / (float)(ROBOT_MAX_ANG_SPEED_RAD_PER_SECOND));

    // clamp num elements between 3 (minimum number of trajectory elements) and
    // TRAJECTORY_PLANNER_MAX_NUM_ELEMENTS
    const unsigned int num_elements = (unsigned int)fmaxf(
        fminf((estimated_time_delta * CONTROL_LOOP_HZ / NUM_TICKS_PER_TRAJECTORY_ELEMENT),
              TRAJECTORY_PLANNER_MAX_NUM_ELEMENTS),
        3);
=======
        shared_physics_minAngleDelta(current_orientation, destination_orientation);
>>>>>>> b6f5fc52

    // Plan a trajectory to move to the target position/orientation
    FirmwareRobotPathParameters_t path_parameters = {
        .path = {.x = {.coefficients = {0, 0, destination_x - current_x, current_x}},
                 .y = {.coefficients = {0, 0, destination_y - current_y, current_y}}},
        .orientation_profile = {.coefficients = {0, 0, orientation_delta,
                                                 current_orientation}},
        .t_start             = 0,
        .t_end               = 1.0f,
        .num_elements        = num_elements,
        .max_allowable_linear_acceleration =
            robot_constants.robot_max_acceleration_m_per_s_2,
        .max_allowable_linear_speed = max_speed_m_per_s,
        .max_allowable_angular_acceleration =
            robot_constants.robot_max_ang_acceleration_rad_per_s_2,
        .max_allowable_angular_speed = robot_constants.robot_max_ang_speed_rad_per_s,
        .initial_linear_speed        = current_speed,
        .final_linear_speed          = speed_at_dest_m_per_s};
    state->num_trajectory_elems = path_parameters.num_elements;
    app_trajectory_planner_generateConstantParameterizationPositionTrajectory(
        path_parameters, &(state->position_trajectory));

    // NOTE: We set this after doing the trajectory generation in case the generation
    //       took a while, since we're going to use this as our reference time when
    //       tracking the trajectory, and so what it to be as close as possible to
    //       the time that we actually start _executing_ the trajectory
    state->primitive_start_time_seconds = app_firmware_world_getCurrentTime(world);
    state->max_speed_m_per_s            = max_speed_m_per_s;
}

static void app_move_primitive_tick(void* void_state_ptr, FirmwareWorld_t* world)
{
    MoveState_t* state           = (MoveState_t*)(void_state_ptr);
    const FirmwareRobot_t* robot = app_firmware_world_getRobot(world);

    // Figure out the index of the trajectory element we should be executing
    size_t trajectory_index  = 1;
    const float current_time = app_firmware_world_getCurrentTime(world);
    while (trajectory_index < state->num_trajectory_elems - 1 &&
           state->position_trajectory.time_profile[trajectory_index - 1] <
               current_time - state->primitive_start_time_seconds)
    {
        trajectory_index++;
    }

    app_firmware_robot_followPosTrajectory(robot, state->position_trajectory,
                                           state->num_trajectory_elems, trajectory_index,
                                           state->max_speed_m_per_s);
}

/**
 * \brief The autochip move primitive.
 */
const primitive_t MOVE_PRIMITIVE = {.direct        = false,
                                    .tick          = &app_move_primitive_tick,
                                    .create_state  = &createMoveState_t,
                                    .destroy_state = &destroyMoveState_t};<|MERGE_RESOLUTION|>--- conflicted
+++ resolved
@@ -93,8 +93,7 @@
         (int)(distance_to_destination / max_speed_m_per_s * target_spin_rev_per_s);
     // Change in orientation to reach destination orientation
     const float net_change_in_orientation =
-<<<<<<< HEAD
-        min_angle_delta(current_orientation, destination_orientation);
+        shared_physics_minAngleDelta(current_orientation, destination_orientation);
     const float orientation_delta =
         net_change_in_orientation + (float)revolutions_to_spin * 2.0f * (float)M_PI;
 
@@ -108,9 +107,6 @@
         fminf((estimated_time_delta * CONTROL_LOOP_HZ / NUM_TICKS_PER_TRAJECTORY_ELEMENT),
               TRAJECTORY_PLANNER_MAX_NUM_ELEMENTS),
         3);
-=======
-        shared_physics_minAngleDelta(current_orientation, destination_orientation);
->>>>>>> b6f5fc52
 
     // Plan a trajectory to move to the target position/orientation
     FirmwareRobotPathParameters_t path_parameters = {
